--- conflicted
+++ resolved
@@ -17,111 +17,8 @@
       Release_x64:
         buildPlatform: 'x64'
         buildConfiguration: 'release'
-<<<<<<< HEAD
-
-  steps:
-  - task: CmdLine@1
-    displayName: 'Display build machine environment variables'
-    inputs:
-      filename: 'set'
-
-  - task: powershell@2
-    displayName: 'Install RS5 SDK (17763)'
-    inputs:
-      targetType: filePath
-      filePath: build\Install-WindowsSdkISO.ps1
-      arguments: 17763
-
-  - task: NuGetToolInstaller@0
-    displayName: 'Use NuGet 4.9.1'
-    inputs:
-      versionSpec: 4.9.1
-        
-  - task: 333b11bd-d341-40d9-afcf-b32d5ce6f23b@2
-    displayName: 'NuGet restore MUXControls.sln'
-    inputs:
-      restoreSolution: MUXControls.sln
-      feedsToUse: config
-      nugetConfigPath: nuget.config
-
-  - task: VSBuild@1
-    displayName: 'Build solution MUXControls.sln'
-    inputs:
-      solution: MUXControls.sln
-      vsVersion: 15.0
-      platform: '$(buildPlatform)'
-      configuration: '$(buildConfiguration)'
-      msbuildArgs: '/p:AppxPackageDir="$(appxPackageDir)" /p:AppxBundle=Never /p:AppxSymbolPackageEnabled=false'
-
-  - task: powershell@2
-    displayName: 'Copy files to staging dir'
-    inputs:
-      targetType: filePath
-      filePath: build\CopyFilesToStagingDir.ps1
-      arguments: -BuildOutputDir '$(buildOutputDir)' -PublishDir '$(Build.ArtifactStagingDirectory)' -Platform '$(buildPlatform)' -Configuration '$(buildConfiguration)'
-=======
->>>>>>> 4a94f1e5
 
   variables:
-<<<<<<< HEAD
-  - name: artifactsDir
-    value: $(Build.SourcesDirectory)\Artifacts
-  strategy:
-    maxParallel: 4
-    matrix:
-      Release_x86:
-        buildPlatform: 'x86'
-        buildConfiguration: 'release'
-        helixTargetQueues: 'Windows.10.Amd64.ClientRS4.Open'
-      Release_x64:
-        buildPlatform: 'x64'
-        buildConfiguration: 'release'
-        # %3b is the escape code for ';' which is used as the delimiter
-        helixTargetQueues: 'Windows.10.Amd64.Open%3bWindows.10.Amd64.ServerRS5.Open'
-  steps:
-
-  - task: NuGetToolInstaller@0
-    displayName: 'Use NuGet 4.9.1'
-    inputs:
-      versionSpec: 4.9.1
-
-  - task: 333b11bd-d341-40d9-afcf-b32d5ce6f23b@2
-    displayName: 'NuGet restore build/Helix/packages.config'
-    inputs:
-      restoreSolution: build/Helix/packages.config
-      feedsToUse: config
-      nugetConfigPath: nuget.config
-      restoreDirectory: packages
-
-  - task: DownloadBuildArtifacts@0 
-    inputs: 
-      artifactName: drop 
-      downloadPath: '$(artifactsDir)'
-
-  - task: powershell@2
-    displayName: 'PrepareHelixPayload.ps1'
-    inputs:
-      targetType: filePath
-      filePath: build\Helix\PrepareHelixPayload.ps1
-      arguments: -Platform '$(buildPlatform)' -Configuration '$(buildConfiguration)'
-
-  - task: DotNetCoreCLI@2
-    displayName: 'Run tests in Helix'
-    env:
-      SYSTEM_ACCESSTOKEN: $(System.AccessToken)
-    inputs:
-      command: custom
-      projects: build\Helix\RunTestsInHelix.proj
-      custom: msbuild
-      arguments: '/binaryLogger:$(Build.SourcesDirectory)/RunTestsInHelix.$(buildPlatform).$(buildConfiguration).binlog /p:Creator=WinUI /p:IsExternal=true /p:HelixBuild=$(Build.BuildId).$(buildPlatform).$(buildConfiguration) /p:Platform=$(buildPlatform) /p:Configuration=$(buildConfiguration) /p:HelixTargetQueues=$(helixTargetQueues)'
-
-  - task: PublishBuildArtifacts@1
-    displayName: 'Publish RunTestsInHelix binlog'
-    condition: succeededOrFailed()
-    inputs:
-      PathtoPublish: $(Build.SourcesDirectory)/RunTestsInHelix.$(buildPlatform).$(buildConfiguration).binlog
-      artifactName: 'drop'
-=======
     appxPackageDir : $(build.artifactStagingDirectory)\$(buildConfiguration)\$(buildPlatform)\AppxPackages
     buildOutputDir : $(Build.SourcesDirectory)\BuildOutput
     publishDir : $(Build.ArtifactStagingDirectory)
@@ -134,5 +31,4 @@
   parameters:
     dependsOn: Build
     condition: in(dependencies.Build.result, 'Succeeded', 'SucceededWithIssues', 'Skipped')
-    testSuite: 'DevTestSuite'
->>>>>>> 4a94f1e5
+    testSuite: 'DevTestSuite'