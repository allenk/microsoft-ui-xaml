--- conflicted
+++ resolved
@@ -1,19 +1,6 @@
-<<<<<<< HEAD
-robocopy %HELIX_CORRELATION_PAYLOAD% . /s /NP
-
-te MUXControls.Test.dll MUXControlsTestApp.appx IXMPTestApp.appx /enablewttlogging /unicodeOutput:false /sessionTimeout:0:15 /testtimeout:0:10 /screenCaptureOnError %* 
-
-%HELIX_PYTHONPATH% %HELIX_SCRIPT_ROOT%\upload_result.py -result te.wtl -result_name te.wtl
-
-FOR %%I in (WexLogFileOutput\*.jpg) DO (
-    echo Uploading %%I to "%HELIX_RESULTS_CONTAINER_URI%/%%I%HELIX_RESULTS_CONTAINER_RSAS%"
-    %HELIX_PYTHONPATH% %HELIX_SCRIPT_ROOT%\upload_result.py -result %%I -result_name %%~nI%%~xI 
-)
-=======
 setlocal ENABLEDELAYEDEXPANSION
 
 robocopy %HELIX_CORRELATION_PAYLOAD% . /s /NP > NUL
->>>>>>> 71afcf2f
 
 reg add HKLM\Software\Policies\Microsoft\Windows\Appx /v AllowAllTrustedApps /t REG_DWORD /d 1 /f
 
