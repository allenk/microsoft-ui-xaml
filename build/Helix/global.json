{
  "msbuild-sdks": {
<<<<<<< HEAD
    "Microsoft.DotNet.Helix.Sdk": "2.0.0-beta.19072.5"
=======
    "Microsoft.DotNet.Helix.Sdk": "2.0.0-beta.19430.3"
>>>>>>> 71afcf2f
  }
}<|MERGE_RESOLUTION|>--- conflicted
+++ resolved
@@ -1,9 +1,5 @@
 {
   "msbuild-sdks": {
-<<<<<<< HEAD
-    "Microsoft.DotNet.Helix.Sdk": "2.0.0-beta.19072.5"
-=======
     "Microsoft.DotNet.Helix.Sdk": "2.0.0-beta.19430.3"
->>>>>>> 71afcf2f
   }
 }