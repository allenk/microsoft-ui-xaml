--- conflicted
+++ resolved
@@ -190,7 +190,11 @@
       <PrecompiledHeader Condition="'$(Configuration)|$(Platform)'=='Release|x64'">Create</PrecompiledHeader>
     </ClCompile>
   </ItemGroup>
-<<<<<<< HEAD
+  <ItemGroup>
+    <ProjectReference Include="..\..\MUXTestUtilities\MUXTestUtilities.vcxproj">
+      <Project>{e7d6b510-3761-478a-8e22-72558dad924e}</Project>
+    </ProjectReference>
+  </ItemGroup>
    <!-- Include pgort140.dll in the app package -->
   <ItemGroup Condition="'$(Configuration)' == 'Release' and '$(PGOBuildMode)' == 'Instrument'">
 	<None Include="$(VC_PGO_RunTime_Dir)\pgort140.dll">
@@ -200,12 +204,6 @@
 	  <InProject>false</InProject>
 	  <CopyToOutputDirectory>PreserveNewest</CopyToOutputDirectory>
 	</None>
-=======
-  <ItemGroup>
-    <ProjectReference Include="..\..\MUXTestUtilities\MUXTestUtilities.vcxproj">
-      <Project>{e7d6b510-3761-478a-8e22-72558dad924e}</Project>
-    </ProjectReference>
->>>>>>> e45e83d0
   </ItemGroup>
   <Import Project="$(VCTargetsPath)\Microsoft.Cpp.targets" />
   <ImportGroup Label="ExtensionTargets" />
