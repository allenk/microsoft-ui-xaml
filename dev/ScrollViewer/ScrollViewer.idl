--- conflicted
+++ resolved
@@ -75,7 +75,8 @@
     [MUX_DEFAULT_VALUE("ScrollViewer::s_defaultAnchorRatio")]
     [MUX_PROPERTY_VALIDATION_CALLBACK("ValidateAnchorRatio")]
     Double VerticalAnchorRatio { get; set; };
-<<<<<<< HEAD
+    void RegisterAnchorCandidate(Windows.UI.Xaml.UIElement element);
+    void UnregisterAnchorCandidate(Windows.UI.Xaml.UIElement element);
     [method_name("ScrollTo")]
     ScrollInfo ScrollTo(
         Double horizontalOffset,
@@ -119,10 +120,6 @@
         Single zoomFactorVelocity,
         Windows.Foundation.IReference<Windows.Foundation.Numerics.Vector2> centerPoint,
         Windows.Foundation.IReference<Single> inertiaDecayRate);
-=======
-    void RegisterAnchorCandidate(Windows.UI.Xaml.UIElement element);
-    void UnregisterAnchorCandidate(Windows.UI.Xaml.UIElement element);
->>>>>>> 3d4b3647
     Int32 ChangeOffsets(ScrollerChangeOffsetsOptions options);
     Int32 ChangeOffsetsWithAdditionalVelocity(ScrollerChangeOffsetsWithAdditionalVelocityOptions options);
     Int32 ChangeZoomFactor(ScrollerChangeZoomFactorOptions options);
