--- conflicted
+++ resolved
@@ -7,13 +7,10 @@
 #include "TreeViewItem.h"
 #include "VectorChangedEventArgs.h"
 #include "TreeViewList.h"
-<<<<<<< HEAD
 #include <HashMap.h>
-=======
 #include "NavigationViewList.h"
 #include "NavigationViewItemBase.h"
 #include "NavigationViewItem.h"
->>>>>>> 548276e2
 
 // Need to update node selection states on UI before vector changes.
 // Listen on vector change events don't solve the problem because the event already happened when the event handler gets called.
@@ -816,15 +813,11 @@
     {
         if (auto tvList = m_listView.get().try_as<winrt::TreeViewList>())
         {
-<<<<<<< HEAD
-            winrt::TreeViewItem targetItem = container.as<winrt::TreeViewItem>();
-            winrt::get_self<TreeViewItem>(targetItem)->UpdateSelectionVisual(selectionState);
-=======
             auto container = winrt::get_self<TreeViewList>(tvList)->ContainerFromNode(targetNode);
             if (container)
             {
                 winrt::TreeViewItem targetItem = container.as<winrt::TreeViewItem>();
-                winrt::get_self<TreeViewItem>(targetItem)->UpdateSelection(selectionState);
+                winrt::get_self<TreeViewItem>(targetItem)->UpdateSelectionVisual(selectionState);
             }
         }
         else if (auto nvList = m_listView.get().try_as<winrt::NavigationViewList>())
@@ -839,7 +832,6 @@
                     winrt::get_self<NavigationViewItem>(targetItem)->IsChildSelected(isChildSelected);
                 }
             }
->>>>>>> 548276e2
         }
     }
 }
