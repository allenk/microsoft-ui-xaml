--- conflicted
+++ resolved
@@ -62,12 +62,7 @@
 
     // Helper functions
     void PrepareView(winrt::TreeViewNode const& originNode);
-<<<<<<< HEAD
-    void SetOwningList(winrt::TreeViewList const& owningList);
-    winrt::TreeViewList ListControl();
-=======
     void SetOwningList(winrt::ListView const& owningList);
->>>>>>> 548276e2
     bool IsInSingleSelectionMode();
     bool IsNodeSelected(winrt::TreeViewNode const& targetNode);
     TreeNodeSelectionState NodeSelectionState(winrt::TreeViewNode const& targetNode);
