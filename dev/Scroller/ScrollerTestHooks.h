--- conflicted
+++ resolved
@@ -109,7 +109,7 @@
     bool m_areInteractionSourcesNotificationsRaised{ false };
     bool m_areExpressionAnimationStatusNotificationsRaised{ false };
     bool m_isInteractionTrackerPointerWheelRedirectionEnabled{ true };
-<<<<<<< HEAD
+    winrt::IReference<bool> m_isAnimationsEnabledOverride{ nullptr };
     int m_offsetsChangeMsPerUnit{ Scroller::s_offsetsChangeMsPerUnit };
     int m_offsetsChangeMinMs{ Scroller::s_offsetsChangeMinMs };
     int m_offsetsChangeMaxMs{ Scroller::s_offsetsChangeMaxMs };
@@ -119,15 +119,5 @@
     int m_mouseWheelDeltaForVelocityUnit{ Scroller::s_mouseWheelDeltaForVelocityUnit };
     int m_mouseWheelScrollLines{ RegUtil::s_defaultMouseWheelScrollLines };
     int m_mouseWheelScrollChars{ RegUtil::s_defaultMouseWheelScrollChars };
-=======
-    winrt::IReference<bool> m_isAnimationsEnabledOverride{ nullptr };
-    int m_offsetsChangeMsPerUnit{ 0 };
-    int m_offsetsChangeMinMs{ 0 };
-    int m_offsetsChangeMaxMs{ 0 };
-    int m_zoomFactorChangeMsPerUnit{ 0 };
-    int m_zoomFactorChangeMinMs{ 0 };
-    int m_zoomFactorChangeMaxMs{ 0 };
-    int m_mouseWheelDeltaForVelocityUnit{ 0 };
->>>>>>> 1e8f390b
     float m_mouseWheelInertiaDecayRate{ 0.0f };
 };