--- conflicted
+++ resolved
@@ -8,11 +8,7 @@
 #include "DoubleUtil.h"
 #include "ScrollerTestHooks.h"
 
-<<<<<<< HEAD
-// Used when Scroller.IsAnchoredAtHorizontalExtent or Scroller.IsAnchoredAtVerticalExtent is True to determine whether the Content is scrolled to an edge.
-=======
 // Used when Scroller.HorizontalAnchorRatio or Scroller.VerticalAnchorRatio is 0.0 or 1.0 to determine whether the Content is scrolled to an edge.
->>>>>>> 4a94f1e5
 // It is declared at an edge if it's within 1/10th of a pixel.
 const double c_edgeDetectionTolerance = 0.1;
 
@@ -66,11 +62,7 @@
 }
 
 // Computes the type of anchoring to perform, if any, based on Scroller.HorizontalAnchorRatio, Scroller.VerticalAnchorRatio, 
-<<<<<<< HEAD
-// Scroller.IsAnchoredAtHorizontalExtent, Scroller.IsAnchoredAtVerticalExtent, the current offsets, zoomFactor, viewport size, content size and state.
-=======
 // the current offsets, zoomFactor, viewport size, content size and state.
->>>>>>> 4a94f1e5
 // When all 4 returned booleans are False, no element anchoring is performed, no far edge anchoring is performed. There may still be anchoring at near edges.
 void Scroller::IsAnchoring(
     _Out_ bool* isAnchoringElementHorizontally,
