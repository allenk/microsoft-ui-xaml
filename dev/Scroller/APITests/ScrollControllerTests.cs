--- conflicted
+++ resolved
@@ -136,14 +136,8 @@
                 scroller,
                 (c_defaultUIScrollerContentWidth - c_defaultUIScrollerWidth) / 2.0,
                 (c_defaultUIScrollerContentHeight - c_defaultUIScrollerHeight) / 2.0,
-<<<<<<< HEAD
-                ScrollerViewKind.Absolute,
-                ScrollerViewChangeKind.DisableAnimation,
-                ScrollerViewChangeSnapPointRespect.IgnoreSnapPoints,
-=======
                 AnimationMode.Disabled,
                 SnapPointsMode.Ignore,
->>>>>>> 4a94f1e5
                 true /*hookViewChanged*/,
                 (c_defaultUIScrollerContentWidth - c_defaultUIScrollerWidth) / 2.0,
                 (c_defaultUIScrollerContentHeight - c_defaultUIScrollerHeight) / 2.0);
@@ -153,14 +147,8 @@
                 scroller,
                 (c_defaultUIScrollerContentWidth - c_defaultUIScrollerWidth) / 4.0,
                 (c_defaultUIScrollerContentHeight - c_defaultUIScrollerHeight) / 4.0,
-<<<<<<< HEAD
-                ScrollerViewKind.Absolute,
-                ScrollerViewChangeKind.AllowAnimation,
-                ScrollerViewChangeSnapPointRespect.IgnoreSnapPoints,
-=======
                 AnimationMode.Enabled,
                 SnapPointsMode.Ignore,
->>>>>>> 4a94f1e5
                 false /*hookViewChanged*/,
                 (c_defaultUIScrollerContentWidth - c_defaultUIScrollerWidth) / 4.0,
                 (c_defaultUIScrollerContentHeight - c_defaultUIScrollerHeight) / 4.0);
@@ -268,18 +256,6 @@
             RunOnUIThread.Execute(() =>
             {
                 Log.Comment("Jumping to horizontal offset");
-<<<<<<< HEAD
-                hOffsetChangeId = horizontalScrollController.ChangeOffset(
-                    (c_defaultUIScrollerContentWidth * 0.75 - c_defaultUIScrollerWidth) / 4.0,
-                    ScrollerViewKind.Absolute,
-                    ScrollerViewChangeKind.DisableAnimation);
-
-                Log.Comment("Jumping to vertical offset");
-                vOffsetChangeId = verticalScrollController.ChangeOffset(
-                    (c_defaultUIScrollerContentHeight * 0.75 - c_defaultUIScrollerHeight) / 4.0,
-                    ScrollerViewKind.Absolute,
-                    ScrollerViewChangeKind.DisableAnimation);
-=======
                 hOffsetChangeId = horizontalScrollController.ScrollTo(
                     (c_defaultUIScrollerContentWidth * 0.75 - c_defaultUIScrollerWidth) / 4.0,
                     AnimationMode.Disabled);
@@ -288,7 +264,6 @@
                 vOffsetChangeId = verticalScrollController.ScrollTo(
                     (c_defaultUIScrollerContentHeight * 0.75 - c_defaultUIScrollerHeight) / 4.0,
                     AnimationMode.Disabled);
->>>>>>> 4a94f1e5
 
                 Verify.AreEqual(hOffsetChangeId, vOffsetChangeId);
             });
@@ -301,18 +276,6 @@
                 Verify.AreEqual(scroller.VerticalOffset, (c_defaultUIScrollerContentHeight * 0.75 - c_defaultUIScrollerHeight) / 4.0);
 
                 Log.Comment("Animating to horizontal offset");
-<<<<<<< HEAD
-                hOffsetChangeId = horizontalScrollController.ChangeOffset(
-                    (c_defaultUIScrollerContentWidth * 0.75 - c_defaultUIScrollerWidth) / 2.0,
-                    ScrollerViewKind.Absolute,
-                    ScrollerViewChangeKind.AllowAnimation);
-
-                Log.Comment("Animating to vertical offset");
-                vOffsetChangeId = verticalScrollController.ChangeOffset(
-                    (c_defaultUIScrollerContentHeight * 0.75 - c_defaultUIScrollerHeight) / 2.0,
-                    ScrollerViewKind.Absolute,
-                    ScrollerViewChangeKind.AllowAnimation);
-=======
                 hOffsetChangeId = horizontalScrollController.ScrollTo(
                     (c_defaultUIScrollerContentWidth * 0.75 - c_defaultUIScrollerWidth) / 2.0,
                     AnimationMode.Enabled);
@@ -321,7 +284,6 @@
                 vOffsetChangeId = verticalScrollController.ScrollTo(
                     (c_defaultUIScrollerContentHeight * 0.75 - c_defaultUIScrollerHeight) / 2.0,
                     AnimationMode.Enabled);
->>>>>>> 4a94f1e5
 
                 Verify.AreEqual(hOffsetChangeId, vOffsetChangeId);
 
@@ -532,14 +494,8 @@
                 scroller,
                 (c_defaultUIScrollerContentWidth - c_defaultUIScrollerWidth) / 2.0,
                 (c_defaultUIScrollerContentHeight - c_defaultUIScrollerHeight) / 2.0,
-<<<<<<< HEAD
-                ScrollerViewKind.Absolute,
-                ScrollerViewChangeKind.DisableAnimation,
-                ScrollerViewChangeSnapPointRespect.IgnoreSnapPoints,
-=======
                 AnimationMode.Disabled,
                 SnapPointsMode.Ignore,
->>>>>>> 4a94f1e5
                 true /*hookViewChanged*/,
                 (c_defaultUIScrollerContentWidth - c_defaultUIScrollerWidth) / 2.0,
                 (c_defaultUIScrollerContentHeight - c_defaultUIScrollerHeight) / 2.0);
@@ -549,14 +505,8 @@
                 scroller,
                 (c_defaultUIScrollerContentWidth - c_defaultUIScrollerWidth) / 4.0,
                 (c_defaultUIScrollerContentHeight - c_defaultUIScrollerHeight) / 4.0,
-<<<<<<< HEAD
-                ScrollerViewKind.Absolute,
-                ScrollerViewChangeKind.AllowAnimation,
-                ScrollerViewChangeSnapPointRespect.IgnoreSnapPoints,
-=======
                 AnimationMode.Enabled,
                 SnapPointsMode.Ignore,
->>>>>>> 4a94f1e5
                 false /*hookViewChanged*/,
                 (c_defaultUIScrollerContentWidth - c_defaultUIScrollerWidth) / 4.0,
                 (c_defaultUIScrollerContentHeight - c_defaultUIScrollerHeight) / 4.0);
@@ -646,20 +596,10 @@
             RunOnUIThread.Execute(() =>
             {
                 Log.Comment("Jumping to offsets");
-<<<<<<< HEAD
-                biDirectionalScrollController.ChangeOffsets(
-                    new ScrollerChangeOffsetsOptions(
-                    (c_defaultUIScrollerContentWidth * 0.75 - c_defaultUIScrollerWidth) / 4.0,
-                    (c_defaultUIScrollerContentHeight * 0.75 - c_defaultUIScrollerHeight) / 4.0,
-                    ScrollerViewKind.Absolute,
-                    ScrollerViewChangeKind.DisableAnimation,
-                    ScrollerViewChangeSnapPointRespect.IgnoreSnapPoints));
-=======
                 biDirectionalScrollController.ScrollTo(
                     (c_defaultUIScrollerContentWidth * 0.75 - c_defaultUIScrollerWidth) / 4.0,
                     (c_defaultUIScrollerContentHeight * 0.75 - c_defaultUIScrollerHeight) / 4.0,
                     AnimationMode.Disabled);
->>>>>>> 4a94f1e5
             });
 
             WaitForEvent("Waiting for operation completion", scrollCompletedEvent);
@@ -670,24 +610,12 @@
                 Verify.AreEqual(scroller.VerticalOffset, (c_defaultUIScrollerContentHeight * 0.75 - c_defaultUIScrollerHeight) / 4.0);
 
                 Log.Comment("Animating to offsets");
-<<<<<<< HEAD
-                biDirectionalScrollController.ChangeOffsets(
-                    new ScrollerChangeOffsetsOptions(
-                    (c_defaultUIScrollerContentWidth * 0.75 - c_defaultUIScrollerWidth) / 2.0,
-                    (c_defaultUIScrollerContentHeight * 0.75 - c_defaultUIScrollerHeight) / 2.0,
-                    ScrollerViewKind.Absolute,
-                    ScrollerViewChangeKind.AllowAnimation, 
-                    ScrollerViewChangeSnapPointRespect.IgnoreSnapPoints));
-
-                viewChangeCompletedEvent.Reset();
-=======
                 biDirectionalScrollController.ScrollTo(
                     (c_defaultUIScrollerContentWidth * 0.75 - c_defaultUIScrollerWidth) / 2.0,
                     (c_defaultUIScrollerContentHeight * 0.75 - c_defaultUIScrollerHeight) / 2.0,
                     AnimationMode.Enabled);
 
                 scrollCompletedEvent.Reset();
->>>>>>> 4a94f1e5
             });
 
             WaitForEvent("Waiting for operation completion", scrollCompletedEvent);
