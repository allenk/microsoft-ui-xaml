﻿// Copyright (c) Microsoft Corporation. All rights reserved.
// Licensed under the MIT License. See LICENSE in the project root for license information.

using Common;
using Microsoft.UI.Private.Controls;
using MUXControlsTestApp.Utilities;
using System;
using System.Numerics;
using System.Threading;
using Windows.UI.Composition;
using Windows.UI.Xaml.Controls;
using Windows.UI.Xaml.Media.Imaging;
using Windows.UI.Xaml.Shapes;

#if USING_TAEF
using WEX.TestExecution;
using WEX.TestExecution.Markup;
using WEX.Logging.Interop;
#else
using Microsoft.VisualStudio.TestTools.UnitTesting;
using Microsoft.VisualStudio.TestTools.UnitTesting.Logging;
#endif

<<<<<<< HEAD
#if !BUILD_WINDOWS
using ContentOrientation = Microsoft.UI.Xaml.Controls.ContentOrientation;
using ScrollerViewKind = Microsoft.UI.Xaml.Controls.ScrollerViewKind;
using ScrollerViewChangeKind = Microsoft.UI.Xaml.Controls.ScrollerViewChangeKind;
using ScrollerViewChangeSnapPointRespect = Microsoft.UI.Xaml.Controls.ScrollerViewChangeSnapPointRespect;
=======
using ContentOrientation = Microsoft.UI.Xaml.Controls.ContentOrientation;
>>>>>>> 71afcf2f
using Scroller = Microsoft.UI.Xaml.Controls.Primitives.Scroller;
using AnimationMode = Microsoft.UI.Xaml.Controls.AnimationMode;
using SnapPointsMode = Microsoft.UI.Xaml.Controls.SnapPointsMode;

namespace Windows.UI.Xaml.Tests.MUXControls.ApiTests
{
    partial class ScrollerTests
    {
        private enum BiDirectionalAlignment
        {
            Near,
            Center,
            Stretch,
            Far
        }

        [TestMethod]
        [TestProperty("Description", "Sets Scroller.Content.Margin and verifies InteractionTracker.MaxPosition.")]
        public void BasicMargin()
        {
            if (!PlatformConfiguration.IsOsVersionGreaterThanOrEqual(OSVersion.Redstone2))
            {
                Log.Comment("Skipping test on RS1.");
                return;
            }

            const double c_Margin = 50.0;
            Scroller scroller = null;
            Rectangle rectangleScrollerContent = null;
            AutoResetEvent scrollerLoadedEvent = new AutoResetEvent(false);

            RunOnUIThread.Execute(() =>
            {
                rectangleScrollerContent = new Rectangle();
                scroller = new Scroller();

                SetupDefaultUI(scroller, rectangleScrollerContent, scrollerLoadedEvent);
            });

            WaitForEvent("Waiting for Loaded event", scrollerLoadedEvent);

            RunOnUIThread.Execute(() =>
            {
                Log.Comment("Adding positive Margin to Scroller.Content");
                rectangleScrollerContent.Margin = new Thickness(c_Margin);
            });

            // Try to jump beyond maximum offsets
            ScrollTo(
                scroller,
                c_defaultUIScrollerContentWidth + 2 * c_Margin - c_defaultUIScrollerWidth + 10.0,
                c_defaultUIScrollerContentHeight + 2 * c_Margin - c_defaultUIScrollerHeight + 10.0,
<<<<<<< HEAD
                ScrollerViewKind.Absolute,
                ScrollerViewChangeKind.DisableAnimation,
                ScrollerViewChangeSnapPointRespect.IgnoreSnapPoints,
                true /*hookViewChanged*/,
                c_defaultUIScrollerContentWidth + 2 * c_Margin - c_defaultUIScrollerWidth,
                c_defaultUIScrollerContentHeight + 2 * c_Margin - c_defaultUIScrollerHeight);
=======
                AnimationMode.Disabled,
                SnapPointsMode.Ignore,
                hookViewChanged: true,
                isAnimationsEnabledOverride: null,
                expectedFinalHorizontalOffset: c_defaultUIScrollerContentWidth + 2 * c_Margin - c_defaultUIScrollerWidth,
                expectedFinalVerticalOffset: c_defaultUIScrollerContentHeight + 2 * c_Margin - c_defaultUIScrollerHeight);
>>>>>>> 71afcf2f

            IdleSynchronizer.Wait();

            RunOnUIThread.Execute(() =>
            {
                Log.Comment("Adding negative Margin to Scroller.Content");
                rectangleScrollerContent.Margin = new Thickness(-c_Margin);
            });

            // Try to jump beyond maximum offsets
            ScrollTo(
                scroller,
                c_defaultUIScrollerContentWidth - 2 * c_Margin - c_defaultUIScrollerWidth + 10.0,
                c_defaultUIScrollerContentHeight - 2 * c_Margin - c_defaultUIScrollerHeight + 10.0,
<<<<<<< HEAD
                ScrollerViewKind.Absolute,
                ScrollerViewChangeKind.DisableAnimation,
                ScrollerViewChangeSnapPointRespect.IgnoreSnapPoints,
                false /*hookViewChanged*/,
                c_defaultUIScrollerContentWidth - 2 * c_Margin - c_defaultUIScrollerWidth,
                c_defaultUIScrollerContentHeight - 2 * c_Margin - c_defaultUIScrollerHeight);
=======
                AnimationMode.Disabled,
                SnapPointsMode.Ignore,
                hookViewChanged: false,
                isAnimationsEnabledOverride: null,
                expectedFinalHorizontalOffset: c_defaultUIScrollerContentWidth - 2 * c_Margin - c_defaultUIScrollerWidth,
                expectedFinalVerticalOffset: c_defaultUIScrollerContentHeight - 2 * c_Margin - c_defaultUIScrollerHeight);
>>>>>>> 71afcf2f
        }

        [TestMethod]
        [TestProperty("Description", "Sets Scroller.Content.Padding and verifies InteractionTracker.MaxPosition.")]
        public void BasicPadding()
        {
            if (!PlatformConfiguration.IsOsVersionGreaterThanOrEqual(OSVersion.Redstone2))
            {
                Log.Comment("Skipping test on RS1 because test sometimes hangs indefinitely."); // Bug 12286203
                return;
            }

            const double c_Padding = 50.0;
            Scroller scroller = null;
            Border borderScrollerContent = null;
            Rectangle rectangle = null;
            AutoResetEvent scrollerLoadedEvent = new AutoResetEvent(false);

            RunOnUIThread.Execute(() =>
            {
                borderScrollerContent = new Border();
                rectangle = new Rectangle();
                scroller = new Scroller();

                borderScrollerContent.Width = c_defaultUIScrollerContentWidth;
                borderScrollerContent.Height = c_defaultUIScrollerContentHeight;
                borderScrollerContent.Child = rectangle;
                scroller.Content = borderScrollerContent;

<<<<<<< HEAD
                SetupDefaultUI(scroller, null /*rectangleScrollerContent*/, scrollerLoadedEvent);
=======
                SetupDefaultUI(scroller, rectangleScrollerContent: null, scrollerLoadedEvent);
>>>>>>> 71afcf2f
            });

            WaitForEvent("Waiting for Loaded event", scrollerLoadedEvent);

            RunOnUIThread.Execute(() =>
            {
                Log.Comment("Adding Padding to Scroller.Content");
                borderScrollerContent.Padding = new Thickness(c_Padding);
            });

            // Try to jump beyond maximum offsets
            ScrollTo(
                scroller,
                c_defaultUIScrollerContentWidth - c_defaultUIScrollerWidth + 10.0,
                c_defaultUIScrollerContentHeight - c_defaultUIScrollerHeight + 10.0,
<<<<<<< HEAD
                ScrollerViewKind.Absolute,
                ScrollerViewChangeKind.DisableAnimation,
                ScrollerViewChangeSnapPointRespect.IgnoreSnapPoints,
                true /*hookViewChanged*/,
                c_defaultUIScrollerContentWidth - c_defaultUIScrollerWidth,
                c_defaultUIScrollerContentHeight - c_defaultUIScrollerHeight);
=======
                AnimationMode.Disabled,
                SnapPointsMode.Ignore,
                hookViewChanged: true,
                isAnimationsEnabledOverride: null,
                expectedFinalHorizontalOffset: c_defaultUIScrollerContentWidth - c_defaultUIScrollerWidth,
                expectedFinalVerticalOffset: c_defaultUIScrollerContentHeight - c_defaultUIScrollerHeight);
>>>>>>> 71afcf2f
        }

        [TestMethod]
        [TestProperty("Description", "Sets Scroller.Content.HorizontalAlignment/VerticalAlignment and verifies content positioning.")]
        public void BasicAlignment()
        {
            if (!PlatformConfiguration.IsOsVersionGreaterThanOrEqual(OSVersion.Redstone2))
            {
                // Skipping this test on pre-RS2 since it uses Visual's Translation property.
                return;
            }

            const float c_smallZoomFactor = 0.15f;
            Scroller scroller = null;
            Rectangle rectangleScrollerContent = null;
            AutoResetEvent scrollerLoadedEvent = new AutoResetEvent(false);
            float horizontalOffset = 0.0f;
            float verticalOffset = 0.0f;
            float zoomFactor = 1.0f;
            Compositor compositor = null;

            RunOnUIThread.Execute(() =>
            {
                rectangleScrollerContent = new Rectangle();
                scroller = new Scroller();

                SetupDefaultUI(scroller, rectangleScrollerContent, scrollerLoadedEvent);
                compositor = Window.Current.Compositor;
            });

            WaitForEvent("Waiting for Loaded event", scrollerLoadedEvent);
            IdleSynchronizer.Wait();

            // Jump to absolute small zoomFactor to make the content smaller than the viewport.
<<<<<<< HEAD
            ChangeZoomFactor(scroller, c_smallZoomFactor, 0.0f, 0.0f, ScrollerViewKind.Absolute, ScrollerViewChangeKind.DisableAnimation);
=======
            ZoomTo(scroller, c_smallZoomFactor, 0.0f, 0.0f, AnimationMode.Disabled, SnapPointsMode.Ignore);
>>>>>>> 71afcf2f

            RunOnUIThread.Execute(() =>
            {
                Log.Comment("Covering Stretch/Strech alignments");
<<<<<<< HEAD
                Verify.AreEqual(rectangleScrollerContent.HorizontalAlignment, HorizontalAlignment.Stretch);
                Verify.AreEqual(rectangleScrollerContent.VerticalAlignment, VerticalAlignment.Stretch);
=======
                Verify.AreEqual(HorizontalAlignment.Stretch, rectangleScrollerContent.HorizontalAlignment);
                Verify.AreEqual(VerticalAlignment.Stretch, rectangleScrollerContent.VerticalAlignment);
>>>>>>> 71afcf2f
            });

            SpyTranslationAndScale(scroller, compositor, out horizontalOffset, out verticalOffset, out zoomFactor);

            Verify.IsTrue(Math.Abs(horizontalOffset - (float)(c_defaultUIScrollerWidth - c_defaultUIScrollerContentWidth * c_smallZoomFactor) / 2.0f) < c_defaultOffsetResultTolerance);
            Verify.IsTrue(Math.Abs(verticalOffset - (float)(c_defaultUIScrollerHeight - c_defaultUIScrollerContentHeight * c_smallZoomFactor) / 2.0f) < c_defaultOffsetResultTolerance);
<<<<<<< HEAD
            Verify.AreEqual(zoomFactor, c_smallZoomFactor);
=======
            Verify.AreEqual(c_smallZoomFactor, zoomFactor);
>>>>>>> 71afcf2f

            RunOnUIThread.Execute(() =>
            {
                Log.Comment("Covering Left/Top alignments");
                rectangleScrollerContent.HorizontalAlignment = HorizontalAlignment.Left;
                rectangleScrollerContent.VerticalAlignment = VerticalAlignment.Top;
            });

            SpyTranslationAndScale(scroller, compositor, out horizontalOffset, out verticalOffset, out zoomFactor);

            Verify.AreEqual(0.0f, horizontalOffset);
            Verify.AreEqual(0.0f, verticalOffset);
            Verify.AreEqual(c_smallZoomFactor, zoomFactor);

            RunOnUIThread.Execute(() =>
            {
                Log.Comment("Covering Right/Bottom alignments");
                rectangleScrollerContent.HorizontalAlignment = HorizontalAlignment.Right;
                rectangleScrollerContent.VerticalAlignment = VerticalAlignment.Bottom;
            });

            SpyTranslationAndScale(scroller, compositor, out horizontalOffset, out verticalOffset, out zoomFactor);

            Verify.IsTrue(Math.Abs(horizontalOffset - (float)(c_defaultUIScrollerWidth - c_defaultUIScrollerContentWidth * c_smallZoomFactor)) < c_defaultOffsetResultTolerance);
            Verify.IsTrue(Math.Abs(verticalOffset - (float)(c_defaultUIScrollerHeight - c_defaultUIScrollerContentHeight * c_smallZoomFactor)) < c_defaultOffsetResultTolerance);
<<<<<<< HEAD
            Verify.AreEqual(zoomFactor, c_smallZoomFactor);
=======
            Verify.AreEqual(c_smallZoomFactor, zoomFactor);
>>>>>>> 71afcf2f

            RunOnUIThread.Execute(() =>
            {
                Log.Comment("Covering Center/Center alignments");
                rectangleScrollerContent.HorizontalAlignment = HorizontalAlignment.Center;
                rectangleScrollerContent.VerticalAlignment = VerticalAlignment.Center;
            });

            SpyTranslationAndScale(scroller, compositor, out horizontalOffset, out verticalOffset, out zoomFactor);

            Verify.IsTrue(Math.Abs(horizontalOffset - (float)(c_defaultUIScrollerWidth - c_defaultUIScrollerContentWidth * c_smallZoomFactor) / 2.0f) < c_defaultOffsetResultTolerance);
            Verify.IsTrue(Math.Abs(verticalOffset - (float)(c_defaultUIScrollerHeight - c_defaultUIScrollerContentHeight * c_smallZoomFactor) / 2.0f) < c_defaultOffsetResultTolerance);
<<<<<<< HEAD
            Verify.AreEqual(zoomFactor, c_smallZoomFactor);
=======
            Verify.AreEqual(c_smallZoomFactor, zoomFactor);
        }

        [TestMethod]
        [TestProperty("Description", "Validates Scroller.ViewportHeight for various layouts.")]
        public void ViewportHeight()
        {
            for (double scrollerContentHeight = 50.0; scrollerContentHeight <= 350.0; scrollerContentHeight += 300.0)
            {
                ViewportHeight(
                    isScrollerParentSizeSet: false,
                    isScrollerParentMaxSizeSet: false,
                    scrollerVerticalAlignment: VerticalAlignment.Top,
                    scrollerContentHeight: scrollerContentHeight);
                ViewportHeight(
                    isScrollerParentSizeSet: true,
                    isScrollerParentMaxSizeSet: false,
                    scrollerVerticalAlignment: VerticalAlignment.Top,
                    scrollerContentHeight: scrollerContentHeight);
                ViewportHeight(
                    isScrollerParentSizeSet: false,
                    isScrollerParentMaxSizeSet: true,
                    scrollerVerticalAlignment: VerticalAlignment.Top,
                    scrollerContentHeight: scrollerContentHeight);

                ViewportHeight(
                    isScrollerParentSizeSet: false,
                    isScrollerParentMaxSizeSet: false,
                    scrollerVerticalAlignment: VerticalAlignment.Center,
                    scrollerContentHeight: scrollerContentHeight);
                ViewportHeight(
                    isScrollerParentSizeSet: true,
                    isScrollerParentMaxSizeSet: false,
                    scrollerVerticalAlignment: VerticalAlignment.Center,
                    scrollerContentHeight: scrollerContentHeight);
                ViewportHeight(
                    isScrollerParentSizeSet: false,
                    isScrollerParentMaxSizeSet: true,
                    scrollerVerticalAlignment: VerticalAlignment.Center,
                    scrollerContentHeight: scrollerContentHeight);

                ViewportHeight(
                    isScrollerParentSizeSet: false,
                    isScrollerParentMaxSizeSet: false,
                    scrollerVerticalAlignment: VerticalAlignment.Stretch,
                    scrollerContentHeight: scrollerContentHeight);
                ViewportHeight(
                    isScrollerParentSizeSet: true,
                    isScrollerParentMaxSizeSet: false,
                    scrollerVerticalAlignment: VerticalAlignment.Stretch,
                    scrollerContentHeight: scrollerContentHeight);
                ViewportHeight(
                    isScrollerParentSizeSet: false,
                    isScrollerParentMaxSizeSet: true,
                    scrollerVerticalAlignment: VerticalAlignment.Stretch,
                    scrollerContentHeight: scrollerContentHeight);
            }
        }

        private void ViewportHeight(
            bool isScrollerParentSizeSet,
            bool isScrollerParentMaxSizeSet,
            VerticalAlignment scrollerVerticalAlignment,
            double scrollerContentHeight)
        {
            Log.Comment($"ViewportHeight test case - isScrollerParentSizeSet: {isScrollerParentSizeSet}, isScrollerParentMaxSizeSet: {isScrollerParentMaxSizeSet}, scrollerVerticalAlignment: {scrollerVerticalAlignment}, scrollerContentHeight: {scrollerContentHeight}");

            Border border = null;
            Scroller scroller = null;
            StackPanel stackPanel = null;
            Rectangle rectangle = null;
            AutoResetEvent borderLoadedEvent = new AutoResetEvent(false);

            RunOnUIThread.Execute(() =>
            {
                rectangle = new Rectangle()
                {
                    Width = 30,
                    Height = scrollerContentHeight
                };

                stackPanel = new StackPanel()
                {
                    BorderThickness = new Thickness(5),
                    Margin = new Thickness(7),
                    VerticalAlignment = VerticalAlignment.Top
                };
                stackPanel.Children.Add(rectangle);

                scroller = new Scroller()
                {
                    Content = stackPanel,
                    ContentOrientation = ContentOrientation.Vertical,
                    VerticalAlignment = scrollerVerticalAlignment
                };

                border = new Border()
                {
                    BorderThickness = new Thickness(2),
                    Margin = new Thickness(3),
                    VerticalAlignment = VerticalAlignment.Center,
                    Child = scroller
                };
                if (isScrollerParentSizeSet)
                {
                    border.Width = 300.0;
                    border.Height = 200.0;
                }
                if (isScrollerParentMaxSizeSet)
                {
                    border.MaxWidth = 300.0;
                    border.MaxHeight = 200.0;
                }

                border.Loaded += (object sender, RoutedEventArgs e) =>
                {
                    Log.Comment("Border.Loaded event handler");
                    borderLoadedEvent.Set();
                };

                Log.Comment("Setting window content");
                MUXControlsTestApp.App.TestContentRoot = border;
            });

            WaitForEvent("Waiting for Border.Loaded event", borderLoadedEvent);
            IdleSynchronizer.Wait();

            RunOnUIThread.Execute(() =>
            {
                double expectedViewportHeight =
                    rectangle.Height + stackPanel.BorderThickness.Top + stackPanel.BorderThickness.Bottom +
                    stackPanel.Margin.Top + stackPanel.Margin.Bottom;

                double borderChildAvailableHeight = border.ActualHeight - border.BorderThickness.Top - border.BorderThickness.Bottom;

                if (expectedViewportHeight > borderChildAvailableHeight || scrollerVerticalAlignment == VerticalAlignment.Stretch)
                {
                    expectedViewportHeight = borderChildAvailableHeight;
                }

                Log.Comment($"border.ActualWidth: {border.ActualWidth}, border.ActualHeight: {border.ActualHeight}");
                Log.Comment($"Checking ViewportWidth - scroller.ViewportWidth: {scroller.ViewportWidth}, scroller.ActualWidth: {scroller.ActualWidth}");
                Verify.AreEqual(scroller.ViewportWidth, scroller.ActualWidth);

                Log.Comment($"Checking ViewportHeight - expectedViewportHeight: {expectedViewportHeight}, scroller.ViewportHeight: {scroller.ViewportHeight}, scroller.ActualHeight: {scroller.ActualHeight}");
                Verify.AreEqual(expectedViewportHeight, scroller.ViewportHeight);
                Verify.AreEqual(scroller.ViewportHeight, scroller.ActualHeight);
            });
>>>>>>> 71afcf2f
        }

        [TestMethod]
        [TestProperty("Description", "Uses a StackPanel with Stretch alignment as Scroller.Content to verify it stretched to the size of the Scroller.")]
        public void StretchAlignment()
        {
            Scroller scroller = null;
            StackPanel stackPanel = null;
            Rectangle rectangle = null;
            AutoResetEvent scrollerLoadedEvent = new AutoResetEvent(false);

            RunOnUIThread.Execute(() =>
            {
                rectangle = new Rectangle();
                rectangle.Height = c_defaultUIScrollerContentHeight;
                stackPanel = new StackPanel();
                stackPanel.Children.Add(rectangle);
                scroller = new Scroller();
                scroller.Width = c_defaultUIScrollerWidth;
                scroller.Height = c_defaultUIScrollerHeight;
                scroller.Content = stackPanel;

                scroller.Loaded += (object sender, RoutedEventArgs e) =>
                {
                    Log.Comment("Scroller.Loaded event handler");
                    scrollerLoadedEvent.Set();
                };

                Log.Comment("Setting window content");
                MUXControlsTestApp.App.TestContentRoot = scroller;
            });

            WaitForEvent("Waiting for Loaded event", scrollerLoadedEvent);

            RunOnUIThread.Execute(() =>
            {
                Log.Comment("Checking Stretch/Strech alignments");
                Verify.AreEqual(HorizontalAlignment.Stretch, stackPanel.HorizontalAlignment);
                Verify.AreEqual(VerticalAlignment.Stretch, stackPanel.VerticalAlignment);

                Log.Comment("Checking StackPanel size");
<<<<<<< HEAD
                Verify.AreEqual(stackPanel.ActualWidth, c_defaultUIScrollerWidth);
                Verify.AreEqual(stackPanel.ActualHeight, c_defaultUIScrollerContentHeight);
=======
                Verify.AreEqual(c_defaultUIScrollerWidth, stackPanel.ActualWidth);
                Verify.AreEqual(c_defaultUIScrollerContentHeight, stackPanel.ActualHeight);
>>>>>>> 71afcf2f
            });
        }

        [TestMethod]
        [TestProperty("Description", "Sets Scroller.Content.HorizontalAlignment/VerticalAlignment and Scroller.Content.Margin and verifies content positioning.")]
        public void BasicMarginAndAlignment()
        {
            if (!PlatformConfiguration.IsOsVersionGreaterThanOrEqual(OSVersion.Redstone2))
            {
                // Skipping this test on pre-RS2 since it uses Visual's Translation property.
                return;
            }

            const float c_smallZoomFactor = 0.15f;
            const double c_Margin = 40.0;
            Scroller scroller = null;
            Rectangle rectangleScrollerContent = null;
            AutoResetEvent scrollerLoadedEvent = new AutoResetEvent(false);
            float horizontalOffset = 0.0f;
            float verticalOffset = 0.0f;
            float zoomFactor = 1.0f;
            Compositor compositor = null;

            RunOnUIThread.Execute(() =>
            {
                rectangleScrollerContent = new Rectangle();
                scroller = new Scroller();

                SetupDefaultUI(scroller, rectangleScrollerContent, scrollerLoadedEvent);

                Log.Comment("Adding positive Margin to Scroller.Content");
                rectangleScrollerContent.Margin = new Thickness(c_Margin);
                compositor = Window.Current.Compositor;
            });

            WaitForEvent("Waiting for Loaded event", scrollerLoadedEvent);
            IdleSynchronizer.Wait();

            // Jump to absolute small zoomFactor to make the content smaller than the viewport.
<<<<<<< HEAD
            ChangeZoomFactor(scroller, c_smallZoomFactor, 0.0f, 0.0f, ScrollerViewKind.Absolute, ScrollerViewChangeKind.DisableAnimation);
=======
            ZoomTo(scroller, c_smallZoomFactor, 0.0f, 0.0f, AnimationMode.Disabled, SnapPointsMode.Ignore);
>>>>>>> 71afcf2f

            RunOnUIThread.Execute(() =>
            {
                Log.Comment("Covering Stretch/Strech alignments");
<<<<<<< HEAD
                Verify.AreEqual(rectangleScrollerContent.HorizontalAlignment, HorizontalAlignment.Stretch);
                Verify.AreEqual(rectangleScrollerContent.VerticalAlignment, VerticalAlignment.Stretch);
=======
                Verify.AreEqual(HorizontalAlignment.Stretch, rectangleScrollerContent.HorizontalAlignment);
                Verify.AreEqual(VerticalAlignment.Stretch, rectangleScrollerContent.VerticalAlignment);
>>>>>>> 71afcf2f

            });

            SpyTranslationAndScale(scroller, compositor, out horizontalOffset, out verticalOffset, out zoomFactor);

            Verify.IsTrue(Math.Abs(horizontalOffset - 20.0f) < c_defaultOffsetResultTolerance);
            Verify.IsTrue(Math.Abs(verticalOffset - 15.0f) < c_defaultOffsetResultTolerance);
            Verify.AreEqual(c_smallZoomFactor, zoomFactor);

            RunOnUIThread.Execute(() =>
            {
                Log.Comment("Covering Left/Top alignments");
                rectangleScrollerContent.HorizontalAlignment = HorizontalAlignment.Left;
                rectangleScrollerContent.VerticalAlignment = VerticalAlignment.Top;
            });

            SpyTranslationAndScale(scroller, compositor, out horizontalOffset, out verticalOffset, out zoomFactor);

            Verify.IsTrue(Math.Abs(horizontalOffset + 34.0f) < c_defaultOffsetResultTolerance);
            Verify.IsTrue(Math.Abs(verticalOffset + 34.0f) < c_defaultOffsetResultTolerance);
            Verify.AreEqual(c_smallZoomFactor, zoomFactor);

            RunOnUIThread.Execute(() =>
            {
                Log.Comment("Covering Right/Bottom alignments");
                rectangleScrollerContent.HorizontalAlignment = HorizontalAlignment.Right;
                rectangleScrollerContent.VerticalAlignment = VerticalAlignment.Bottom;
            });

            SpyTranslationAndScale(scroller, compositor, out horizontalOffset, out verticalOffset, out zoomFactor);

            Verify.IsTrue(Math.Abs(horizontalOffset - 74.0f) < c_defaultOffsetResultTolerance);
            Verify.IsTrue(Math.Abs(verticalOffset - 64.0f) < c_defaultOffsetResultTolerance);
            Verify.AreEqual(c_smallZoomFactor, zoomFactor);

            RunOnUIThread.Execute(() =>
            {
                Log.Comment("Covering Center/Center alignments");
                rectangleScrollerContent.HorizontalAlignment = HorizontalAlignment.Center;
                rectangleScrollerContent.VerticalAlignment = VerticalAlignment.Center;
            });

            SpyTranslationAndScale(scroller, compositor, out horizontalOffset, out verticalOffset, out zoomFactor);

            Verify.IsTrue(Math.Abs(horizontalOffset - 20.0f) < c_defaultOffsetResultTolerance);
            Verify.IsTrue(Math.Abs(verticalOffset - 15.0f) < c_defaultOffsetResultTolerance);
            Verify.AreEqual(c_smallZoomFactor, zoomFactor);
        }

        [TestMethod]
<<<<<<< HEAD
=======
        [TestProperty("Description", "Sets Scroller.Content to an unsized and stretched Image, verifies resulting Scroller extents.")]
        public void StretchedImage()
        {
            Scroller scroller = null;
            Image imageScrollerContent = null;
            AutoResetEvent scrollerLoadedEvent = new AutoResetEvent(false);
            const double margin = 10.0;

            RunOnUIThread.Execute(() =>
            {
                Uri uri = new Uri("ms-appx:/Assets/ingredient8.png");
                Verify.IsNotNull(uri);
                imageScrollerContent = new Image();
                imageScrollerContent.Source = new BitmapImage(uri);
                imageScrollerContent.Margin = new Thickness(margin);

                scroller = new Scroller();
                scroller.Content = imageScrollerContent;

                SetupDefaultUI(scroller, rectangleScrollerContent: null, scrollerLoadedEvent: scrollerLoadedEvent);
            });

            WaitForEvent("Waiting for Loaded event", scrollerLoadedEvent);

            IdleSynchronizer.Wait();

            RunOnUIThread.Execute(() =>
            {
                Verify.AreEqual(scroller.ContentOrientation, ContentOrientation.None);
                // Image is unconstrained and stretches to largest square contained in the 300 x 200 viewport: 200 x 200.
                ValidateStretchedImageSize(
                    scroller,
                    imageScrollerContent,
                    desiredSize: 80.0 + 2.0 * margin /*natural size + margins*/,
                    actualSize: c_defaultUIScrollerHeight - 2.0 * margin,
                    extentSize: c_defaultUIScrollerHeight);

                Log.Comment("Changing Scroller.ContentOrientation to Vertical.");
                scroller.ContentOrientation = ContentOrientation.Vertical;
            });

            IdleSynchronizer.Wait();

            RunOnUIThread.Execute(() =>
            {
                Verify.AreEqual(scroller.ContentOrientation, ContentOrientation.Vertical);
                // Image is constrained horizontally to 300 and stretches to the 300 x 300 square.
                ValidateStretchedImageSize(
                    scroller,
                    imageScrollerContent,
                    desiredSize: c_defaultUIScrollerWidth,
                    actualSize: c_defaultUIScrollerWidth - 2.0 * margin,
                    extentSize: c_defaultUIScrollerWidth);

                Log.Comment("Changing Scroller.ContentOrientation to Horizontal.");
                scroller.ContentOrientation = ContentOrientation.Horizontal;
            });

            IdleSynchronizer.Wait();

            RunOnUIThread.Execute(() =>
            {
                Verify.AreEqual(scroller.ContentOrientation, ContentOrientation.Horizontal);
                // Image is constrained vertically to 200 and stretches to the 200 x 200 square.
                ValidateStretchedImageSize(
                    scroller,
                    imageScrollerContent,
                    desiredSize: c_defaultUIScrollerHeight,
                    actualSize: c_defaultUIScrollerHeight - 2.0 * margin,
                    extentSize: c_defaultUIScrollerHeight);
            });
        }

        private void ValidateStretchedImageSize(
            Scroller scroller,
            Image imageScrollerContent,
            double desiredSize,
            double actualSize,
            double extentSize)
        {
            Log.Comment($"Sizes with Scroller.ContentOrientation={scroller.ContentOrientation}");
            Log.Comment($"Image DesiredSize=({imageScrollerContent.DesiredSize.Width} x {imageScrollerContent.DesiredSize.Height})");
            Log.Comment($"Image RenderSize=({imageScrollerContent.RenderSize.Width} x {imageScrollerContent.RenderSize.Height})");
            Log.Comment($"Image ActualSize=({imageScrollerContent.ActualWidth} x {imageScrollerContent.ActualHeight})");
            Log.Comment($"Scroller ExtentSize=({scroller.ExtentWidth} x {scroller.ExtentHeight})");

            Verify.AreEqual(imageScrollerContent.DesiredSize.Width, desiredSize);
            Verify.AreEqual(imageScrollerContent.DesiredSize.Height, desiredSize);
            Verify.AreEqual(imageScrollerContent.RenderSize.Width, actualSize);
            Verify.AreEqual(imageScrollerContent.RenderSize.Height, actualSize);
            Verify.AreEqual(imageScrollerContent.ActualWidth, actualSize);
            Verify.AreEqual(imageScrollerContent.ActualHeight, actualSize);
            Verify.AreEqual(scroller.ExtentWidth, extentSize);
            Verify.AreEqual(scroller.ExtentHeight, extentSize);
        }

        [TestMethod]
>>>>>>> 71afcf2f
        [TestProperty("Description", "Sets Scroller.Content to Image with unnatural size and verifies InteractionTracker.MaxPosition.")]
        public void ImageWithUnnaturalSize()
        {
            if (!PlatformConfiguration.IsOsVersionGreaterThanOrEqual(OSVersion.Redstone2))
            {
                Log.Comment("Skipping test on RS1.");
                return;
            }

            const double c_UnnaturalImageWidth = 1200.0;
            const double c_UnnaturalImageHeight = 1000.0;
            Scroller scroller = null;
            Image imageScrollerContent = null;
            AutoResetEvent scrollerLoadedEvent = new AutoResetEvent(false);

            RunOnUIThread.Execute(() =>
            {
                imageScrollerContent = new Image();
                scroller = new Scroller();

                Uri uri = new Uri("ms-appx:/Assets/ingredient3.png");
                Verify.IsNotNull(uri);
                imageScrollerContent.Source = new BitmapImage(uri);
                imageScrollerContent.Width = c_UnnaturalImageWidth;
                imageScrollerContent.Height = c_UnnaturalImageHeight;
                scroller.Content = imageScrollerContent;

<<<<<<< HEAD
                SetupDefaultUI(scroller, null /*rectangleScrollerContent*/, scrollerLoadedEvent);
=======
                SetupDefaultUI(scroller, rectangleScrollerContent: null, scrollerLoadedEvent);
>>>>>>> 71afcf2f
            });

            WaitForEvent("Waiting for Loaded event", scrollerLoadedEvent);

            // Try to jump beyond maximum offsets
            ScrollTo(
                scroller,
                c_UnnaturalImageWidth - c_defaultUIScrollerWidth + 10.0,
                c_UnnaturalImageHeight - c_defaultUIScrollerHeight + 10.0,
                AnimationMode.Disabled,
                SnapPointsMode.Ignore,
                hookViewChanged: true,
                isAnimationsEnabledOverride: null,
                expectedFinalHorizontalOffset: c_UnnaturalImageWidth - c_defaultUIScrollerWidth,
                expectedFinalVerticalOffset: c_UnnaturalImageHeight - c_defaultUIScrollerHeight);
        }

        [TestMethod]
        [TestProperty("Description",
<<<<<<< HEAD
            "Sets Scroller.ContentOrientation to Vertical and verifies Image positioning for various alignments and zoom factors.")]
        public void ImageWithConstrainedWidth()
=======
            "Sets Scroller.ContentOrientation to Vertical and verifies Image positioning for Stretch alignment.")]
        public void BasicImageWithConstrainedWidth()
>>>>>>> 71afcf2f
        {
            if (!PlatformConfiguration.IsOsVersionGreaterThanOrEqual(OSVersion.Redstone2))
            {
                // Skipping this test on pre-RS2 since it uses Visual's Translation property.
                return;
            }

            using (PrivateLoggingHelper privateLoggingHelper = new PrivateLoggingHelper("Scroller"))
            {
                const double c_imageHeight = 300.0;
                const double c_scrollerWidth = 200.0;
                Scroller scroller = null;
                Image imageScrollerContent = null;
                AutoResetEvent scrollerLoadedEvent = new AutoResetEvent(false);
                Compositor compositor = null;

                RunOnUIThread.Execute(() =>
                {
                    imageScrollerContent = new Image();
                    scroller = new Scroller();

                    Uri uri = new Uri("ms-appx:/Assets/ingredient3.png");
                    Verify.IsNotNull(uri);
                    imageScrollerContent.Source = new BitmapImage(uri);
                    scroller.Content = imageScrollerContent;
                    scroller.Background = new Media.SolidColorBrush(Colors.Chartreuse);

                    SetupDefaultUI(scroller, rectangleScrollerContent: null, scrollerLoadedEvent);

                // Constraining the Image width and making the Scroller smaller than the Image
                imageScrollerContent.Height = c_imageHeight;
                    scroller.ContentOrientation = ContentOrientation.Vertical;
                    scroller.Width = c_scrollerWidth;
                    compositor = Window.Current.Compositor;
                });

                WaitForEvent("Waiting for Loaded event", scrollerLoadedEvent);

                ValidateContentWithConstrainedWidth(
                    compositor,
                    scroller,
                    content: imageScrollerContent,
                    horizontalAlignment: HorizontalAlignment.Stretch,
                    leftMargin: 0.0,
                    rightMargin: 0.0,
                    expectedMinPosition: 0.0f,
                    expectedZoomFactor: 1.0f);
            }
        }

        [TestMethod]
        [TestProperty("Description",
            "Sets Scroller.ContentOrientation to Vertical and verifies Image positioning for various alignments and zoom factors.")]
        public void ImageWithConstrainedWidth()
        {
            if (!PlatformConfiguration.IsOsVersionGreaterThanOrEqual(OSVersion.Redstone2))
            {
                // Skipping this test on pre-RS2 since it uses Visual's Translation property.
                return;
            }

            const float c_smallZoomFactor = 0.5f;
            const float c_largeZoomFactor = 2.0f;
            const double c_imageHeight = 300.0;
            const double c_scrollerWidth = 200.0;
            const double c_leftMargin = 20.0;
            const double c_rightMargin = 30.0;
            Scroller scroller = null;
            Image imageScrollerContent = null;
            AutoResetEvent scrollerLoadedEvent = new AutoResetEvent(false);
            Compositor compositor = null;

            RunOnUIThread.Execute(() =>
            {
                imageScrollerContent = new Image();
                scroller = new Scroller();

                Uri uri = new Uri("ms-appx:/Assets/ingredient3.png");
                Verify.IsNotNull(uri);
                imageScrollerContent.Source = new BitmapImage(uri);
                imageScrollerContent.Margin = new Thickness(c_leftMargin, 0, c_rightMargin, 0);
                scroller.Content = imageScrollerContent;
                scroller.Background = new Media.SolidColorBrush(Colors.Chartreuse);

<<<<<<< HEAD
                SetupDefaultUI(scroller, null /*rectangleScrollerContent*/, scrollerLoadedEvent);
=======
                SetupDefaultUI(scroller, rectangleScrollerContent: null, scrollerLoadedEvent);
>>>>>>> 71afcf2f

                // Constraining the Image width and making the Scroller smaller than the Image
                imageScrollerContent.Height = c_imageHeight;
                scroller.ContentOrientation = ContentOrientation.Vertical;
                scroller.Width = c_scrollerWidth;
                compositor = Window.Current.Compositor;
            });

            WaitForEvent("Waiting for Loaded event", scrollerLoadedEvent);

<<<<<<< HEAD
            // Jump to absolute small zoomFactor to make the content smaller than the viewport.
            ChangeZoomFactor(scroller, c_smallZoomFactor, 0.0f, 0.0f, ScrollerViewKind.Absolute, ScrollerViewChangeKind.DisableAnimation);
=======
            ValidateContentWithConstrainedWidth(
                compositor,
                scroller,
                content: imageScrollerContent,
                horizontalAlignment: HorizontalAlignment.Stretch,
                leftMargin: c_leftMargin,
                rightMargin: c_rightMargin,
                expectedMinPosition: 0.0f,
                expectedZoomFactor: 1.0f);

            // Jump to absolute small zoomFactor to make the content smaller than the viewport.
            ZoomTo(scroller, c_smallZoomFactor, 0.0f, 0.0f, AnimationMode.Disabled, SnapPointsMode.Ignore);
>>>>>>> 71afcf2f

            ValidateContentWithConstrainedWidth(
                compositor,
                scroller,
                content: imageScrollerContent,
                horizontalAlignment: HorizontalAlignment.Stretch,
                leftMargin: c_leftMargin,
                rightMargin: c_rightMargin,
                expectedMinPosition: (float)(-c_scrollerWidth * c_smallZoomFactor / 2.0), // -50
                expectedZoomFactor: c_smallZoomFactor);

            ValidateContentWithConstrainedWidth(
                compositor,
                scroller,
                content: imageScrollerContent,
                horizontalAlignment: HorizontalAlignment.Left,
                leftMargin: c_leftMargin,
                rightMargin: c_rightMargin,
                expectedMinPosition: 0.0f,
                expectedZoomFactor: c_smallZoomFactor);

            ValidateContentWithConstrainedWidth(
                compositor,
                scroller,
                content: imageScrollerContent,
                horizontalAlignment: HorizontalAlignment.Right,
                leftMargin: c_leftMargin,
                rightMargin: c_rightMargin,
                expectedMinPosition: (float)(-c_scrollerWidth * c_smallZoomFactor), // -100
                expectedZoomFactor: c_smallZoomFactor);

            ValidateContentWithConstrainedWidth(
                compositor,
                scroller,
                content: imageScrollerContent,
                horizontalAlignment: HorizontalAlignment.Center,
                leftMargin: c_leftMargin,
                rightMargin: c_rightMargin,
                expectedMinPosition: (float)(-c_scrollerWidth * c_smallZoomFactor / 2.0), // -50
                expectedZoomFactor: c_smallZoomFactor);

            // Jump to absolute large zoomFactor to make the content larger than the viewport.
<<<<<<< HEAD
            ChangeZoomFactor(scroller, c_largeZoomFactor, 0.0f, 0.0f, ScrollerViewKind.Absolute, ScrollerViewChangeKind.DisableAnimation);
=======
            ZoomTo(scroller, c_largeZoomFactor, 0.0f, 0.0f, AnimationMode.Disabled, SnapPointsMode.Ignore, hookViewChanged: false);
>>>>>>> 71afcf2f

            ValidateContentWithConstrainedWidth(
                compositor,
                scroller,
                content: imageScrollerContent,
                horizontalAlignment: HorizontalAlignment.Stretch,
                leftMargin: c_leftMargin,
                rightMargin: c_rightMargin,
                expectedMinPosition: 0.0f,
                expectedZoomFactor: c_largeZoomFactor);

            ValidateContentWithConstrainedWidth(
                compositor,
                scroller,
                content: imageScrollerContent,
                horizontalAlignment: HorizontalAlignment.Left,
                leftMargin: c_leftMargin,
                rightMargin: c_rightMargin,
                expectedMinPosition: 0.0f,
                expectedZoomFactor: c_largeZoomFactor);

            ValidateContentWithConstrainedWidth(
                compositor,
                scroller,
                content: imageScrollerContent,
                horizontalAlignment: HorizontalAlignment.Right,
                leftMargin: c_leftMargin,
                rightMargin: c_rightMargin,
                expectedMinPosition: 0.0f,
                expectedZoomFactor: c_largeZoomFactor);

            ValidateContentWithConstrainedWidth(
                compositor,
                scroller,
                content: imageScrollerContent,
                horizontalAlignment: HorizontalAlignment.Center,
                leftMargin: c_leftMargin,
                rightMargin: c_rightMargin,
                expectedMinPosition: 0.0f,
                expectedZoomFactor: c_largeZoomFactor);
        }

        [TestMethod]
        [TestProperty("Description",
            "Sets Scroller.ContentOrientation to Horizontal and verifies Image positioning for Stretch alignment.")]
        public void BasicImageWithConstrainedHeight()
        {
            if (!PlatformConfiguration.IsOsVersionGreaterThanOrEqual(OSVersion.Redstone2))
            {
                // Skipping this test on pre-RS2 since it uses Visual's Translation property.
                return;
            }

            using (PrivateLoggingHelper privateLoggingHelper = new PrivateLoggingHelper("Scroller"))
            {
                const float c_smallZoomFactor = 0.5f;
                const double c_imageWidth = 250.0;
                Scroller scroller = null;
                Image imageScrollerContent = null;
                AutoResetEvent scrollerLoadedEvent = new AutoResetEvent(false);
                Compositor compositor = null;

                RunOnUIThread.Execute(() =>
                {
                    imageScrollerContent = new Image();
                    scroller = new Scroller();

                    Uri uri = new Uri("ms-appx:/Assets/ingredient3.png");
                    Verify.IsNotNull(uri);
                    imageScrollerContent.Source = new BitmapImage(uri);
                    scroller.Content = imageScrollerContent;
                    scroller.Background = new Media.SolidColorBrush(Colors.Chartreuse);

                    SetupDefaultUI(scroller, rectangleScrollerContent: null, scrollerLoadedEvent: scrollerLoadedEvent);

                // Constraining the Image height and making the Scroller smaller than the Image
                imageScrollerContent.Width = c_imageWidth;
                    scroller.ContentOrientation = ContentOrientation.Horizontal;
                    compositor = Window.Current.Compositor;
                });

                WaitForEvent("Waiting for Loaded event", scrollerLoadedEvent);

                ValidateContentWithConstrainedHeight(
                    compositor,
                    scroller,
                    content: imageScrollerContent,
                    verticalAlignment: VerticalAlignment.Stretch,
                    topMargin: 0.0,
                    bottomMargin: 0.0,
                    expectedMinPosition: 0f,
                    expectedZoomFactor: 1.0f);

                // Jump to absolute small zoomFactor to make the content smaller than the viewport.
                ZoomTo(scroller, c_smallZoomFactor, 0.0f, 0.0f, AnimationMode.Disabled, SnapPointsMode.Ignore);

                ValidateContentWithConstrainedHeight(
                    compositor,
                    scroller,
                    content: imageScrollerContent,
                    verticalAlignment: VerticalAlignment.Stretch,
                    topMargin: 0.0,
                    bottomMargin: 0.0,
                    expectedMinPosition: (float)(-c_defaultUIScrollerHeight * c_smallZoomFactor / 2.0), // -50
                    expectedZoomFactor: c_smallZoomFactor);
            }
        }

        [TestMethod]
        [TestProperty("Description",
            "Sets Scroller.ContentOrientation to Horizontal and verifies Image positioning for various alignments and zoom factors.")]
        public void ImageWithConstrainedHeight()
        {
            if (!PlatformConfiguration.IsOsVersionGreaterThanOrEqual(OSVersion.Redstone2))
            {
                // Skipping this test on pre-RS2 since it uses Visual's Translation property.
                return;
            }

            const float c_smallZoomFactor = 0.5f;
            const float c_largeZoomFactor = 2.0f;
            const double c_imageWidth = 250.0;
            const double c_topMargin = 40.0;
            const double c_bottomMargin = 10.0;
            Scroller scroller = null;
            Image imageScrollerContent = null;
            AutoResetEvent scrollerLoadedEvent = new AutoResetEvent(false);
            Compositor compositor = null;

            RunOnUIThread.Execute(() =>
            {
                imageScrollerContent = new Image();
                scroller = new Scroller();

                Uri uri = new Uri("ms-appx:/Assets/ingredient3.png");
                Verify.IsNotNull(uri);
                imageScrollerContent.Source = new BitmapImage(uri);
                imageScrollerContent.Margin = new Thickness(0, c_topMargin, 0, c_bottomMargin);
                scroller.Content = imageScrollerContent;
                scroller.Background = new Media.SolidColorBrush(Colors.Chartreuse);

                SetupDefaultUI(scroller, rectangleScrollerContent: null, scrollerLoadedEvent: scrollerLoadedEvent);

                // Constraining the Image height and making the Scroller smaller than the Image
                imageScrollerContent.Width = c_imageWidth;
                scroller.ContentOrientation = ContentOrientation.Horizontal;
                compositor = Window.Current.Compositor;
            });

            WaitForEvent("Waiting for Loaded event", scrollerLoadedEvent);

<<<<<<< HEAD
            // Jump to absolute small zoomFactor to make the content smaller than the viewport.
            ChangeZoomFactor(scroller, c_smallZoomFactor, 0.0f, 0.0f, ScrollerViewKind.Absolute, ScrollerViewChangeKind.DisableAnimation);
=======
            ValidateContentWithConstrainedHeight(
                compositor,
                scroller,
                content: imageScrollerContent,
                verticalAlignment: VerticalAlignment.Stretch,
                topMargin: c_topMargin,
                bottomMargin: c_bottomMargin,
                expectedMinPosition: 0f,
                expectedZoomFactor: 1.0f);

            // Jump to absolute small zoomFactor to make the content smaller than the viewport.
            ZoomTo(scroller, c_smallZoomFactor, 0.0f, 0.0f, AnimationMode.Disabled, SnapPointsMode.Ignore);
>>>>>>> 71afcf2f

            ValidateContentWithConstrainedHeight(
                compositor,
                scroller,
                content: imageScrollerContent,
                verticalAlignment: VerticalAlignment.Stretch,
                topMargin: c_topMargin,
                bottomMargin: c_bottomMargin,
                expectedMinPosition: (float)(-c_defaultUIScrollerHeight * c_smallZoomFactor / 2.0), // -50
                expectedZoomFactor: c_smallZoomFactor);

            ValidateContentWithConstrainedHeight(
                compositor,
                scroller,
                content: imageScrollerContent,
                verticalAlignment: VerticalAlignment.Top,
                topMargin: c_topMargin,
                bottomMargin: c_bottomMargin,
                expectedMinPosition: 0.0f,
                expectedZoomFactor: c_smallZoomFactor);

            ValidateContentWithConstrainedHeight(
                compositor,
                scroller,
                content: imageScrollerContent,
                verticalAlignment: VerticalAlignment.Bottom,
                topMargin: c_topMargin,
                bottomMargin: c_bottomMargin,
                expectedMinPosition: (float)(-c_defaultUIScrollerHeight * c_smallZoomFactor), // -100
                expectedZoomFactor: c_smallZoomFactor);

            ValidateContentWithConstrainedHeight(
                compositor,
                scroller,
                content: imageScrollerContent,
                verticalAlignment: VerticalAlignment.Center,
                topMargin: c_topMargin,
                bottomMargin: c_bottomMargin,
                expectedMinPosition: (float)(-c_defaultUIScrollerHeight * c_smallZoomFactor / 2.0), // -50
                expectedZoomFactor: c_smallZoomFactor);

            // Jump to absolute large zoomFactor to make the content larger than the viewport.
<<<<<<< HEAD
            ChangeZoomFactor(scroller, c_largeZoomFactor, 0.0f, 0.0f, ScrollerViewKind.Absolute, ScrollerViewChangeKind.DisableAnimation);
=======
            ZoomTo(scroller, c_largeZoomFactor, 0.0f, 0.0f, AnimationMode.Disabled, SnapPointsMode.Ignore, hookViewChanged: false);
>>>>>>> 71afcf2f

            ValidateContentWithConstrainedHeight(
                compositor,
                scroller,
                content: imageScrollerContent,
                verticalAlignment: VerticalAlignment.Stretch,
                topMargin: c_topMargin,
                bottomMargin: c_bottomMargin,
                expectedMinPosition: 0.0f,
                expectedZoomFactor: c_largeZoomFactor);

            ValidateContentWithConstrainedHeight(
                compositor,
                scroller,
                content: imageScrollerContent,
                verticalAlignment: VerticalAlignment.Top,
                topMargin: c_topMargin,
                bottomMargin: c_bottomMargin,
                expectedMinPosition: 0.0f,
                expectedZoomFactor: c_largeZoomFactor);

            ValidateContentWithConstrainedHeight(
                compositor,
                scroller,
                content: imageScrollerContent,
                verticalAlignment: VerticalAlignment.Bottom,
                topMargin: c_topMargin,
                bottomMargin: c_bottomMargin,
                expectedMinPosition: 0.0f,
                expectedZoomFactor: c_largeZoomFactor);

            ValidateContentWithConstrainedHeight(
                compositor,
                scroller,
                content: imageScrollerContent,
                verticalAlignment: VerticalAlignment.Center,
                topMargin: c_topMargin,
                bottomMargin: c_bottomMargin,
                expectedMinPosition: 0.0f,
                expectedZoomFactor: c_largeZoomFactor);
        }

<<<<<<< HEAD
=======
        [TestMethod]
        [TestProperty("Description",
            "Sets Scroller.ContentOrientation to Both and verifies Image positioning for various alignments and zoom factors.")]
        public void ImageWithConstrainedSize()
        {
            if (!PlatformConfiguration.IsOsVersionGreaterThanOrEqual(OSVersion.Redstone2))
            {
                // Skipping this test on pre-RS2 since it uses Visual's Translation property.
                return;
            }

            using (PrivateLoggingHelper privateLoggingHelper = new PrivateLoggingHelper("Scroller"))
            {
                const float c_smallZoomFactor = 0.5f;
                const float c_largeZoomFactor = 2.0f;
                const double c_imageWidth = 2400;
                const double c_imageHeight = 1400.0;
                const double c_scrollerWidth = 314.0;
                const double c_scrollerHeight = 210.0;
                const double c_leftMargin = 20.0;
                const double c_rightMargin = 30.0;
                const double c_topMargin = 40.0;
                const double c_bottomMargin = 10.0;
                Scroller scroller = null;
                Image imageScrollerContent = null;
                AutoResetEvent scrollerLoadedEvent = new AutoResetEvent(false);
                Compositor compositor = null;

                RunOnUIThread.Execute(() =>
                {
                    imageScrollerContent = new Image();
                    scroller = new Scroller();

                    Uri uri = new Uri("ms-appx:/Assets/LargeWisteria.jpg");
                    Verify.IsNotNull(uri);
                    imageScrollerContent.Source = new BitmapImage(uri);
                    imageScrollerContent.Margin = new Thickness(c_leftMargin, c_topMargin, c_rightMargin, c_bottomMargin);
                    scroller.Content = imageScrollerContent;
                    scroller.Background = new Media.SolidColorBrush(Colors.Chartreuse);

                    SetupDefaultUI(scroller, rectangleScrollerContent: null, scrollerLoadedEvent);

                // Constraining the Image width and height, and making the Scroller smaller than the Image
                scroller.ContentOrientation = ContentOrientation.Both;
                    scroller.Width = c_scrollerWidth;
                    scroller.Height = c_scrollerHeight;
                    compositor = Window.Current.Compositor;
                });

                WaitForEvent("Waiting for Loaded event", scrollerLoadedEvent);

                ValidateContentWithConstrainedSize(
                    compositor,
                    scroller,
                    content: imageScrollerContent,
                    horizontalAlignment: HorizontalAlignment.Stretch,
                    verticalAlignment: VerticalAlignment.Stretch,
                    expectedMinPositionX: 0.0f,
                    expectedMinPositionY: (float)-(c_scrollerHeight - (c_scrollerWidth - c_leftMargin - c_rightMargin) * c_imageHeight / c_imageWidth - c_topMargin - c_bottomMargin) / 2.0f, //-3
                    expectedZoomFactor: 1.0f);

                // Jump to absolute small zoomFactor to make the content smaller than the viewport.
                ZoomTo(scroller, c_smallZoomFactor, 0.0f, 0.0f, AnimationMode.Disabled, SnapPointsMode.Ignore);

                ValidateContentWithConstrainedSize(
                    compositor,
                    scroller,
                    content: imageScrollerContent,
                    horizontalAlignment: HorizontalAlignment.Stretch,
                    verticalAlignment: VerticalAlignment.Stretch,
                    expectedMinPositionX: (float)-c_scrollerWidth / 4.0f, // -78.5
                    expectedMinPositionY: (float)-(c_scrollerHeight - ((c_scrollerWidth - c_leftMargin - c_rightMargin) * c_imageHeight / c_imageWidth + c_topMargin + c_bottomMargin) * c_smallZoomFactor) / 2.0f, //-54
                    expectedZoomFactor: c_smallZoomFactor);

                // Jump to absolute large zoomFactor to make the content larger than the viewport.
                ZoomTo(scroller, c_largeZoomFactor, 0.0f, 0.0f, AnimationMode.Disabled, SnapPointsMode.Ignore, hookViewChanged: false);

                ValidateContentWithConstrainedSize(
                    compositor,
                    scroller,
                    content: imageScrollerContent,
                    horizontalAlignment: HorizontalAlignment.Stretch,
                    verticalAlignment: VerticalAlignment.Stretch,
                    expectedMinPositionX: 0.0f,
                    expectedMinPositionY: 0.0f,
                    expectedZoomFactor: c_largeZoomFactor);
            }
        }

>>>>>>> 71afcf2f
        private void ValidateContentWithConstrainedWidth(
            Compositor compositor,
            Scroller scroller,
            FrameworkElement content,
            HorizontalAlignment horizontalAlignment,
            double leftMargin,
            double rightMargin,
            float expectedMinPosition,
            float expectedZoomFactor)
        {
            const double c_scrollerWidth = 200.0;
            float horizontalOffset = 0.0f;
            float verticalOffset = 0.0f;
            float zoomFactor = 1.0f;
            float expectedHorizontalOffset = 0.0f;
            float expectedVerticalOffset = 0.0f;

            RunOnUIThread.Execute(() =>
            {
<<<<<<< HEAD
                Log.Comment("Covering alignment " + horizontalAlignment.ToString());
=======
                Log.Comment($"Covering alignment {horizontalAlignment.ToString()}");
>>>>>>> 71afcf2f
                content.HorizontalAlignment = horizontalAlignment;
            });

            IdleSynchronizer.Wait();

            RunOnUIThread.Execute(() =>
            {
<<<<<<< HEAD
                Verify.AreEqual(content.HorizontalAlignment, horizontalAlignment);
                Verify.AreEqual(content.DesiredSize.Width, c_scrollerWidth); // 200
                Verify.AreEqual(content.RenderSize.Width, c_scrollerWidth - c_leftMargin - c_rightMargin); // 200 - 20 - 30 = 150
                arrangeRenderSizesDelta = GetArrangeRenderSizesDelta(
=======
                Vector2 minPosition = ScrollerTestHooks.GetMinPosition(scroller);
                Vector2 arrangeRenderSizesDelta = ScrollerTestHooks.GetArrangeRenderSizesDelta(scroller);
                Log.Comment($"MinPosition {minPosition.ToString()}");
                Log.Comment($"ArrangeRenderSizesDelta {arrangeRenderSizesDelta.ToString()}");
                Log.Comment($"Content.DesiredSize {content.DesiredSize.ToString()}");
                Log.Comment($"Content.RenderSize {content.RenderSize.ToString()}");

                Verify.AreEqual(expectedMinPosition, minPosition.X);
                Verify.AreEqual(horizontalAlignment, content.HorizontalAlignment);
                Verify.AreEqual(c_scrollerWidth, content.DesiredSize.Width); // 200
                Verify.AreEqual(c_scrollerWidth - leftMargin - rightMargin, content.RenderSize.Width);
                double arrangeRenderSizesDeltaX = GetArrangeRenderSizesDelta(
>>>>>>> 71afcf2f
                    BiDirectionalAlignmentFromHorizontalAlignment(horizontalAlignment),
                    extentSize: c_scrollerWidth,
                    renderSize: c_scrollerWidth - leftMargin - rightMargin,
                    nearMargin: leftMargin,
                    farMargin: rightMargin);
                Verify.AreEqual(leftMargin, arrangeRenderSizesDeltaX);
                Verify.AreEqual(arrangeRenderSizesDeltaX, arrangeRenderSizesDelta.X);
                expectedHorizontalOffset = -minPosition.X + (expectedZoomFactor - 1.0f) * arrangeRenderSizesDelta.X;
                expectedVerticalOffset = -minPosition.Y + (expectedZoomFactor - 1.0f) * arrangeRenderSizesDelta.Y;
            });

            SpyTranslationAndScale(scroller, compositor, out horizontalOffset, out verticalOffset, out zoomFactor);

            RunOnUIThread.Execute(() =>
            {
                Log.Comment($"horizontalOffset={horizontalOffset}, verticalOffset={verticalOffset}, zoomFactor={zoomFactor}");
                Log.Comment($"expectedHorizontalOffset={expectedHorizontalOffset}, expectedVerticalOffset={expectedVerticalOffset}, expectedZoomFactor={expectedZoomFactor}");
                Verify.AreEqual(expectedHorizontalOffset, horizontalOffset);
                Verify.AreEqual(expectedVerticalOffset, verticalOffset);
                Verify.AreEqual(expectedZoomFactor, zoomFactor);
            });
        }

        private void ValidateContentWithConstrainedHeight(
            Compositor compositor,
            Scroller scroller,
            FrameworkElement content,
            VerticalAlignment verticalAlignment,
            double topMargin,
            double bottomMargin,
            float expectedMinPosition,
            float expectedZoomFactor)
        {
            float horizontalOffset = 0.0f;
            float verticalOffset = 0.0f;
            float zoomFactor = 1.0f;
            float expectedHorizontalOffset = 0.0f;
            float expectedVerticalOffset = 0.0f;

            RunOnUIThread.Execute(() =>
            {
                Log.Comment($"Covering alignment {verticalAlignment.ToString()}");
                content.VerticalAlignment = verticalAlignment;
            });

            IdleSynchronizer.Wait();

            RunOnUIThread.Execute(() =>
            {
                Vector2 minPosition = ScrollerTestHooks.GetMinPosition(scroller);
                Vector2 arrangeRenderSizesDelta = ScrollerTestHooks.GetArrangeRenderSizesDelta(scroller);
                Log.Comment($"MinPosition {minPosition.ToString()}");
                Log.Comment($"ArrangeRenderSizesDelta {arrangeRenderSizesDelta.ToString()}");
                Log.Comment($"Content.DesiredSize {content.DesiredSize.ToString()}");
                Log.Comment($"Content.RenderSize {content.RenderSize.ToString()}");

                Verify.AreEqual(expectedMinPosition, minPosition.Y);
                Verify.AreEqual(verticalAlignment, content.VerticalAlignment);
                Verify.AreEqual(c_defaultUIScrollerHeight, content.DesiredSize.Height);
                Verify.AreEqual(c_defaultUIScrollerHeight - topMargin - bottomMargin, content.RenderSize.Height);
                double arrangeRenderSizesDeltaY = GetArrangeRenderSizesDelta(
                    BiDirectionalAlignmentFromVerticalAlignment(verticalAlignment),
                    extentSize: c_defaultUIScrollerHeight,
                    renderSize: c_defaultUIScrollerHeight - topMargin - bottomMargin,
                    nearMargin: topMargin,
                    farMargin: bottomMargin);
                Verify.AreEqual(topMargin, arrangeRenderSizesDeltaY);
                Verify.AreEqual(arrangeRenderSizesDeltaY, arrangeRenderSizesDelta.Y);
                expectedVerticalOffset = -minPosition.Y + (expectedZoomFactor - 1.0f) * arrangeRenderSizesDelta.Y;
                expectedHorizontalOffset = -minPosition.X + (expectedZoomFactor - 1.0f) * arrangeRenderSizesDelta.X;
            });

            SpyTranslationAndScale(scroller, compositor, out horizontalOffset, out verticalOffset, out zoomFactor);

            RunOnUIThread.Execute(() =>
            {
                Log.Comment($"horizontalOffset={horizontalOffset}, verticalOffset={verticalOffset}, zoomFactor={zoomFactor}");
                Log.Comment($"expectedHorizontalOffset={expectedHorizontalOffset}, expectedVerticalOffset={expectedVerticalOffset}, expectedZoomFactor={expectedZoomFactor}");
                Verify.AreEqual(expectedHorizontalOffset, horizontalOffset);
                Verify.AreEqual(expectedVerticalOffset, verticalOffset);
                Verify.AreEqual(expectedZoomFactor, zoomFactor);
            });
        }

        private void ValidateContentWithConstrainedSize(
            Compositor compositor,
            Scroller scroller,
            FrameworkElement content,
            HorizontalAlignment horizontalAlignment,
            VerticalAlignment verticalAlignment,
            float expectedMinPositionX,
            float expectedMinPositionY,
            float expectedZoomFactor)
        {
            const double c_leftMargin = 20.0;
            const double c_rightMargin = 30.0;
            const double c_topMargin = 40.0;
            const double c_bottomMargin = 10.0;
            const double c_scrollerWidth = 314.0;
            const double c_scrollerHeight = 210.0;
            const double c_imageWidth = 2400;
            const double c_imageHeight = 1400.0;

            float horizontalOffset = 0.0f;
            float verticalOffset = 0.0f;
            float zoomFactor = 1.0f;
            double horizontalArrangeRenderSizesDelta = 0.0;
            double verticalArrangeRenderSizesDelta = 0.0;
            double expectedHorizontalOffset = 0.0;
            double expectedVerticalOffset = 0.0;

            RunOnUIThread.Execute(() =>
            {
<<<<<<< HEAD
                Log.Comment("Covering alignment " + verticalAlignment.ToString());
=======
                Log.Comment($"Covering alignments {horizontalAlignment.ToString()} and {verticalAlignment.ToString()}");
                content.HorizontalAlignment = horizontalAlignment;
>>>>>>> 71afcf2f
                content.VerticalAlignment = verticalAlignment;
            });

            IdleSynchronizer.Wait();

            RunOnUIThread.Execute(() =>
            {
<<<<<<< HEAD
                Verify.AreEqual(content.VerticalAlignment, verticalAlignment);
                Verify.AreEqual(content.DesiredSize.Height, c_defaultUIScrollerHeight); // 200
                Verify.AreEqual(content.RenderSize.Height, c_defaultUIScrollerHeight - c_topMargin - c_bottomMargin); // 200 - 40 - 10 = 150
                arrangeRenderSizesDelta = GetArrangeRenderSizesDelta(
=======
                Verify.AreEqual(horizontalAlignment, content.HorizontalAlignment);
                Verify.AreEqual(verticalAlignment, content.VerticalAlignment);

                Vector2 minPosition = ScrollerTestHooks.GetMinPosition(scroller);
                Vector2 arrangeRenderSizesDelta = ScrollerTestHooks.GetArrangeRenderSizesDelta(scroller);
                Log.Comment($"MinPosition {minPosition.ToString()}");
                Log.Comment($"ArrangeRenderSizesDelta {arrangeRenderSizesDelta.ToString()}");
                Log.Comment($"Content.DesiredSize {content.DesiredSize.ToString()}");
                Log.Comment($"Content.RenderSize {content.RenderSize.ToString()}");

                Verify.AreEqual(expectedMinPositionX, minPosition.X);
                Verify.AreEqual(expectedMinPositionY, minPosition.Y);
                Verify.AreEqual(c_scrollerWidth, content.DesiredSize.Width); // 314
                Verify.AreEqual((c_scrollerWidth - c_leftMargin - c_rightMargin) * c_imageHeight / c_imageWidth + c_topMargin + c_bottomMargin, content.DesiredSize.Height); // 204
                Verify.AreEqual(c_scrollerWidth - c_leftMargin - c_rightMargin, content.RenderSize.Width); // 264
                Verify.AreEqual((c_scrollerWidth - c_leftMargin - c_rightMargin) * c_imageHeight / c_imageWidth, content.RenderSize.Height); // 154

                horizontalArrangeRenderSizesDelta = GetArrangeRenderSizesDelta(
                    BiDirectionalAlignmentFromHorizontalAlignment(horizontalAlignment),
                    extentSize: c_scrollerWidth,
                    renderSize: c_scrollerWidth - c_leftMargin - c_rightMargin,
                    nearMargin: c_leftMargin,
                    farMargin: c_rightMargin);
                Log.Comment($"horizontalArrangeRenderSizesDelta {horizontalArrangeRenderSizesDelta}");
                Verify.AreEqual(c_leftMargin, horizontalArrangeRenderSizesDelta);
                Verify.AreEqual(arrangeRenderSizesDelta.X, horizontalArrangeRenderSizesDelta);
                expectedHorizontalOffset = -minPosition.X + (expectedZoomFactor - 1.0f) * horizontalArrangeRenderSizesDelta;

                verticalArrangeRenderSizesDelta = GetArrangeRenderSizesDelta(
>>>>>>> 71afcf2f
                    BiDirectionalAlignmentFromVerticalAlignment(verticalAlignment),
                    extentSize: c_scrollerHeight,
                    renderSize: c_scrollerHeight - c_topMargin - c_bottomMargin,
                    nearMargin: c_topMargin,
                    farMargin: c_bottomMargin);
                Log.Comment($"verticalArrangeRenderSizesDelta {verticalArrangeRenderSizesDelta}");
                Verify.AreEqual(c_topMargin, verticalArrangeRenderSizesDelta);
                Verify.AreEqual(arrangeRenderSizesDelta.Y, verticalArrangeRenderSizesDelta);
                expectedVerticalOffset = -minPosition.Y + (expectedZoomFactor - 1.0f) * verticalArrangeRenderSizesDelta;
            });

            SpyTranslationAndScale(scroller, compositor, out horizontalOffset, out verticalOffset, out zoomFactor);

            RunOnUIThread.Execute(() =>
            {
                Log.Comment($"horizontalOffset={horizontalOffset}, verticalOffset={verticalOffset}, zoomFactor={zoomFactor}");
                Log.Comment($"expectedHorizontalOffset={expectedHorizontalOffset}, expectedVerticalOffset={expectedVerticalOffset}, expectedZoomFactor={expectedZoomFactor}");
                Verify.AreEqual(expectedHorizontalOffset, horizontalOffset);
                Verify.AreEqual(expectedVerticalOffset, verticalOffset);
                Verify.AreEqual(expectedZoomFactor, zoomFactor);
            });
        }

        private double GetArrangeRenderSizesDelta(
            BiDirectionalAlignment alignment,
            double extentSize,
            double renderSize,
            double nearMargin,
            double farMargin)
        {
            double delta = extentSize - renderSize;

            if (alignment == BiDirectionalAlignment.Near)
            {
                delta = 0.0;
            }
            else
            {
                delta -= nearMargin + farMargin;
            }

            if (alignment == BiDirectionalAlignment.Center ||
                alignment == BiDirectionalAlignment.Stretch)
            {
                delta /= 2.0;
            }

            delta += nearMargin;

            Log.Comment($"GetArrangeRenderSizesDelta returns {delta}.");
            return delta;
        }

        private BiDirectionalAlignment BiDirectionalAlignmentFromHorizontalAlignment(HorizontalAlignment horizontalAlignment)
        {
            switch (horizontalAlignment)
            {
                case HorizontalAlignment.Stretch:
                    return BiDirectionalAlignment.Stretch;
                case HorizontalAlignment.Left:
                    return BiDirectionalAlignment.Near;
                case HorizontalAlignment.Right:
                    return BiDirectionalAlignment.Far;
                default:
                    return BiDirectionalAlignment.Center;
            }
        }

        private BiDirectionalAlignment BiDirectionalAlignmentFromVerticalAlignment(VerticalAlignment verticalAlignment)
        {
            switch (verticalAlignment)
            {
                case VerticalAlignment.Stretch:
                    return BiDirectionalAlignment.Stretch;
                case VerticalAlignment.Top:
                    return BiDirectionalAlignment.Near;
                case VerticalAlignment.Bottom:
                    return BiDirectionalAlignment.Far;
                default:
                    return BiDirectionalAlignment.Center;
            }
        }
    }
}<|MERGE_RESOLUTION|>--- conflicted
+++ resolved
@@ -21,15 +21,7 @@
 using Microsoft.VisualStudio.TestTools.UnitTesting.Logging;
 #endif
 
-<<<<<<< HEAD
-#if !BUILD_WINDOWS
 using ContentOrientation = Microsoft.UI.Xaml.Controls.ContentOrientation;
-using ScrollerViewKind = Microsoft.UI.Xaml.Controls.ScrollerViewKind;
-using ScrollerViewChangeKind = Microsoft.UI.Xaml.Controls.ScrollerViewChangeKind;
-using ScrollerViewChangeSnapPointRespect = Microsoft.UI.Xaml.Controls.ScrollerViewChangeSnapPointRespect;
-=======
-using ContentOrientation = Microsoft.UI.Xaml.Controls.ContentOrientation;
->>>>>>> 71afcf2f
 using Scroller = Microsoft.UI.Xaml.Controls.Primitives.Scroller;
 using AnimationMode = Microsoft.UI.Xaml.Controls.AnimationMode;
 using SnapPointsMode = Microsoft.UI.Xaml.Controls.SnapPointsMode;
@@ -82,21 +74,12 @@
                 scroller,
                 c_defaultUIScrollerContentWidth + 2 * c_Margin - c_defaultUIScrollerWidth + 10.0,
                 c_defaultUIScrollerContentHeight + 2 * c_Margin - c_defaultUIScrollerHeight + 10.0,
-<<<<<<< HEAD
-                ScrollerViewKind.Absolute,
-                ScrollerViewChangeKind.DisableAnimation,
-                ScrollerViewChangeSnapPointRespect.IgnoreSnapPoints,
-                true /*hookViewChanged*/,
-                c_defaultUIScrollerContentWidth + 2 * c_Margin - c_defaultUIScrollerWidth,
-                c_defaultUIScrollerContentHeight + 2 * c_Margin - c_defaultUIScrollerHeight);
-=======
                 AnimationMode.Disabled,
                 SnapPointsMode.Ignore,
                 hookViewChanged: true,
                 isAnimationsEnabledOverride: null,
                 expectedFinalHorizontalOffset: c_defaultUIScrollerContentWidth + 2 * c_Margin - c_defaultUIScrollerWidth,
                 expectedFinalVerticalOffset: c_defaultUIScrollerContentHeight + 2 * c_Margin - c_defaultUIScrollerHeight);
->>>>>>> 71afcf2f
 
             IdleSynchronizer.Wait();
 
@@ -111,21 +94,12 @@
                 scroller,
                 c_defaultUIScrollerContentWidth - 2 * c_Margin - c_defaultUIScrollerWidth + 10.0,
                 c_defaultUIScrollerContentHeight - 2 * c_Margin - c_defaultUIScrollerHeight + 10.0,
-<<<<<<< HEAD
-                ScrollerViewKind.Absolute,
-                ScrollerViewChangeKind.DisableAnimation,
-                ScrollerViewChangeSnapPointRespect.IgnoreSnapPoints,
-                false /*hookViewChanged*/,
-                c_defaultUIScrollerContentWidth - 2 * c_Margin - c_defaultUIScrollerWidth,
-                c_defaultUIScrollerContentHeight - 2 * c_Margin - c_defaultUIScrollerHeight);
-=======
                 AnimationMode.Disabled,
                 SnapPointsMode.Ignore,
                 hookViewChanged: false,
                 isAnimationsEnabledOverride: null,
                 expectedFinalHorizontalOffset: c_defaultUIScrollerContentWidth - 2 * c_Margin - c_defaultUIScrollerWidth,
                 expectedFinalVerticalOffset: c_defaultUIScrollerContentHeight - 2 * c_Margin - c_defaultUIScrollerHeight);
->>>>>>> 71afcf2f
         }
 
         [TestMethod]
@@ -155,11 +129,7 @@
                 borderScrollerContent.Child = rectangle;
                 scroller.Content = borderScrollerContent;
 
-<<<<<<< HEAD
-                SetupDefaultUI(scroller, null /*rectangleScrollerContent*/, scrollerLoadedEvent);
-=======
                 SetupDefaultUI(scroller, rectangleScrollerContent: null, scrollerLoadedEvent);
->>>>>>> 71afcf2f
             });
 
             WaitForEvent("Waiting for Loaded event", scrollerLoadedEvent);
@@ -175,21 +145,12 @@
                 scroller,
                 c_defaultUIScrollerContentWidth - c_defaultUIScrollerWidth + 10.0,
                 c_defaultUIScrollerContentHeight - c_defaultUIScrollerHeight + 10.0,
-<<<<<<< HEAD
-                ScrollerViewKind.Absolute,
-                ScrollerViewChangeKind.DisableAnimation,
-                ScrollerViewChangeSnapPointRespect.IgnoreSnapPoints,
-                true /*hookViewChanged*/,
-                c_defaultUIScrollerContentWidth - c_defaultUIScrollerWidth,
-                c_defaultUIScrollerContentHeight - c_defaultUIScrollerHeight);
-=======
                 AnimationMode.Disabled,
                 SnapPointsMode.Ignore,
                 hookViewChanged: true,
                 isAnimationsEnabledOverride: null,
                 expectedFinalHorizontalOffset: c_defaultUIScrollerContentWidth - c_defaultUIScrollerWidth,
                 expectedFinalVerticalOffset: c_defaultUIScrollerContentHeight - c_defaultUIScrollerHeight);
->>>>>>> 71afcf2f
         }
 
         [TestMethod]
@@ -224,33 +185,20 @@
             IdleSynchronizer.Wait();
 
             // Jump to absolute small zoomFactor to make the content smaller than the viewport.
-<<<<<<< HEAD
-            ChangeZoomFactor(scroller, c_smallZoomFactor, 0.0f, 0.0f, ScrollerViewKind.Absolute, ScrollerViewChangeKind.DisableAnimation);
-=======
             ZoomTo(scroller, c_smallZoomFactor, 0.0f, 0.0f, AnimationMode.Disabled, SnapPointsMode.Ignore);
->>>>>>> 71afcf2f
 
             RunOnUIThread.Execute(() =>
             {
                 Log.Comment("Covering Stretch/Strech alignments");
-<<<<<<< HEAD
-                Verify.AreEqual(rectangleScrollerContent.HorizontalAlignment, HorizontalAlignment.Stretch);
-                Verify.AreEqual(rectangleScrollerContent.VerticalAlignment, VerticalAlignment.Stretch);
-=======
                 Verify.AreEqual(HorizontalAlignment.Stretch, rectangleScrollerContent.HorizontalAlignment);
                 Verify.AreEqual(VerticalAlignment.Stretch, rectangleScrollerContent.VerticalAlignment);
->>>>>>> 71afcf2f
             });
 
             SpyTranslationAndScale(scroller, compositor, out horizontalOffset, out verticalOffset, out zoomFactor);
 
             Verify.IsTrue(Math.Abs(horizontalOffset - (float)(c_defaultUIScrollerWidth - c_defaultUIScrollerContentWidth * c_smallZoomFactor) / 2.0f) < c_defaultOffsetResultTolerance);
             Verify.IsTrue(Math.Abs(verticalOffset - (float)(c_defaultUIScrollerHeight - c_defaultUIScrollerContentHeight * c_smallZoomFactor) / 2.0f) < c_defaultOffsetResultTolerance);
-<<<<<<< HEAD
-            Verify.AreEqual(zoomFactor, c_smallZoomFactor);
-=======
             Verify.AreEqual(c_smallZoomFactor, zoomFactor);
->>>>>>> 71afcf2f
 
             RunOnUIThread.Execute(() =>
             {
@@ -276,11 +224,7 @@
 
             Verify.IsTrue(Math.Abs(horizontalOffset - (float)(c_defaultUIScrollerWidth - c_defaultUIScrollerContentWidth * c_smallZoomFactor)) < c_defaultOffsetResultTolerance);
             Verify.IsTrue(Math.Abs(verticalOffset - (float)(c_defaultUIScrollerHeight - c_defaultUIScrollerContentHeight * c_smallZoomFactor)) < c_defaultOffsetResultTolerance);
-<<<<<<< HEAD
-            Verify.AreEqual(zoomFactor, c_smallZoomFactor);
-=======
             Verify.AreEqual(c_smallZoomFactor, zoomFactor);
->>>>>>> 71afcf2f
 
             RunOnUIThread.Execute(() =>
             {
@@ -293,9 +237,6 @@
 
             Verify.IsTrue(Math.Abs(horizontalOffset - (float)(c_defaultUIScrollerWidth - c_defaultUIScrollerContentWidth * c_smallZoomFactor) / 2.0f) < c_defaultOffsetResultTolerance);
             Verify.IsTrue(Math.Abs(verticalOffset - (float)(c_defaultUIScrollerHeight - c_defaultUIScrollerContentHeight * c_smallZoomFactor) / 2.0f) < c_defaultOffsetResultTolerance);
-<<<<<<< HEAD
-            Verify.AreEqual(zoomFactor, c_smallZoomFactor);
-=======
             Verify.AreEqual(c_smallZoomFactor, zoomFactor);
         }
 
@@ -444,7 +385,6 @@
                 Verify.AreEqual(expectedViewportHeight, scroller.ViewportHeight);
                 Verify.AreEqual(scroller.ViewportHeight, scroller.ActualHeight);
             });
->>>>>>> 71afcf2f
         }
 
         [TestMethod]
@@ -486,13 +426,8 @@
                 Verify.AreEqual(VerticalAlignment.Stretch, stackPanel.VerticalAlignment);
 
                 Log.Comment("Checking StackPanel size");
-<<<<<<< HEAD
-                Verify.AreEqual(stackPanel.ActualWidth, c_defaultUIScrollerWidth);
-                Verify.AreEqual(stackPanel.ActualHeight, c_defaultUIScrollerContentHeight);
-=======
                 Verify.AreEqual(c_defaultUIScrollerWidth, stackPanel.ActualWidth);
                 Verify.AreEqual(c_defaultUIScrollerContentHeight, stackPanel.ActualHeight);
->>>>>>> 71afcf2f
             });
         }
 
@@ -532,22 +467,13 @@
             IdleSynchronizer.Wait();
 
             // Jump to absolute small zoomFactor to make the content smaller than the viewport.
-<<<<<<< HEAD
-            ChangeZoomFactor(scroller, c_smallZoomFactor, 0.0f, 0.0f, ScrollerViewKind.Absolute, ScrollerViewChangeKind.DisableAnimation);
-=======
             ZoomTo(scroller, c_smallZoomFactor, 0.0f, 0.0f, AnimationMode.Disabled, SnapPointsMode.Ignore);
->>>>>>> 71afcf2f
 
             RunOnUIThread.Execute(() =>
             {
                 Log.Comment("Covering Stretch/Strech alignments");
-<<<<<<< HEAD
-                Verify.AreEqual(rectangleScrollerContent.HorizontalAlignment, HorizontalAlignment.Stretch);
-                Verify.AreEqual(rectangleScrollerContent.VerticalAlignment, VerticalAlignment.Stretch);
-=======
                 Verify.AreEqual(HorizontalAlignment.Stretch, rectangleScrollerContent.HorizontalAlignment);
                 Verify.AreEqual(VerticalAlignment.Stretch, rectangleScrollerContent.VerticalAlignment);
->>>>>>> 71afcf2f
 
             });
 
@@ -598,8 +524,6 @@
         }
 
         [TestMethod]
-<<<<<<< HEAD
-=======
         [TestProperty("Description", "Sets Scroller.Content to an unsized and stretched Image, verifies resulting Scroller extents.")]
         public void StretchedImage()
         {
@@ -697,7 +621,6 @@
         }
 
         [TestMethod]
->>>>>>> 71afcf2f
         [TestProperty("Description", "Sets Scroller.Content to Image with unnatural size and verifies InteractionTracker.MaxPosition.")]
         public void ImageWithUnnaturalSize()
         {
@@ -725,11 +648,7 @@
                 imageScrollerContent.Height = c_UnnaturalImageHeight;
                 scroller.Content = imageScrollerContent;
 
-<<<<<<< HEAD
-                SetupDefaultUI(scroller, null /*rectangleScrollerContent*/, scrollerLoadedEvent);
-=======
                 SetupDefaultUI(scroller, rectangleScrollerContent: null, scrollerLoadedEvent);
->>>>>>> 71afcf2f
             });
 
             WaitForEvent("Waiting for Loaded event", scrollerLoadedEvent);
@@ -749,13 +668,8 @@
 
         [TestMethod]
         [TestProperty("Description",
-<<<<<<< HEAD
-            "Sets Scroller.ContentOrientation to Vertical and verifies Image positioning for various alignments and zoom factors.")]
-        public void ImageWithConstrainedWidth()
-=======
             "Sets Scroller.ContentOrientation to Vertical and verifies Image positioning for Stretch alignment.")]
         public void BasicImageWithConstrainedWidth()
->>>>>>> 71afcf2f
         {
             if (!PlatformConfiguration.IsOsVersionGreaterThanOrEqual(OSVersion.Redstone2))
             {
@@ -840,11 +754,7 @@
                 scroller.Content = imageScrollerContent;
                 scroller.Background = new Media.SolidColorBrush(Colors.Chartreuse);
 
-<<<<<<< HEAD
-                SetupDefaultUI(scroller, null /*rectangleScrollerContent*/, scrollerLoadedEvent);
-=======
                 SetupDefaultUI(scroller, rectangleScrollerContent: null, scrollerLoadedEvent);
->>>>>>> 71afcf2f
 
                 // Constraining the Image width and making the Scroller smaller than the Image
                 imageScrollerContent.Height = c_imageHeight;
@@ -855,10 +765,6 @@
 
             WaitForEvent("Waiting for Loaded event", scrollerLoadedEvent);
 
-<<<<<<< HEAD
-            // Jump to absolute small zoomFactor to make the content smaller than the viewport.
-            ChangeZoomFactor(scroller, c_smallZoomFactor, 0.0f, 0.0f, ScrollerViewKind.Absolute, ScrollerViewChangeKind.DisableAnimation);
-=======
             ValidateContentWithConstrainedWidth(
                 compositor,
                 scroller,
@@ -871,7 +777,6 @@
 
             // Jump to absolute small zoomFactor to make the content smaller than the viewport.
             ZoomTo(scroller, c_smallZoomFactor, 0.0f, 0.0f, AnimationMode.Disabled, SnapPointsMode.Ignore);
->>>>>>> 71afcf2f
 
             ValidateContentWithConstrainedWidth(
                 compositor,
@@ -914,11 +819,7 @@
                 expectedZoomFactor: c_smallZoomFactor);
 
             // Jump to absolute large zoomFactor to make the content larger than the viewport.
-<<<<<<< HEAD
-            ChangeZoomFactor(scroller, c_largeZoomFactor, 0.0f, 0.0f, ScrollerViewKind.Absolute, ScrollerViewChangeKind.DisableAnimation);
-=======
             ZoomTo(scroller, c_largeZoomFactor, 0.0f, 0.0f, AnimationMode.Disabled, SnapPointsMode.Ignore, hookViewChanged: false);
->>>>>>> 71afcf2f
 
             ValidateContentWithConstrainedWidth(
                 compositor,
@@ -1070,10 +971,6 @@
 
             WaitForEvent("Waiting for Loaded event", scrollerLoadedEvent);
 
-<<<<<<< HEAD
-            // Jump to absolute small zoomFactor to make the content smaller than the viewport.
-            ChangeZoomFactor(scroller, c_smallZoomFactor, 0.0f, 0.0f, ScrollerViewKind.Absolute, ScrollerViewChangeKind.DisableAnimation);
-=======
             ValidateContentWithConstrainedHeight(
                 compositor,
                 scroller,
@@ -1086,7 +983,6 @@
 
             // Jump to absolute small zoomFactor to make the content smaller than the viewport.
             ZoomTo(scroller, c_smallZoomFactor, 0.0f, 0.0f, AnimationMode.Disabled, SnapPointsMode.Ignore);
->>>>>>> 71afcf2f
 
             ValidateContentWithConstrainedHeight(
                 compositor,
@@ -1129,11 +1025,7 @@
                 expectedZoomFactor: c_smallZoomFactor);
 
             // Jump to absolute large zoomFactor to make the content larger than the viewport.
-<<<<<<< HEAD
-            ChangeZoomFactor(scroller, c_largeZoomFactor, 0.0f, 0.0f, ScrollerViewKind.Absolute, ScrollerViewChangeKind.DisableAnimation);
-=======
             ZoomTo(scroller, c_largeZoomFactor, 0.0f, 0.0f, AnimationMode.Disabled, SnapPointsMode.Ignore, hookViewChanged: false);
->>>>>>> 71afcf2f
 
             ValidateContentWithConstrainedHeight(
                 compositor,
@@ -1176,8 +1068,6 @@
                 expectedZoomFactor: c_largeZoomFactor);
         }
 
-<<<<<<< HEAD
-=======
         [TestMethod]
         [TestProperty("Description",
             "Sets Scroller.ContentOrientation to Both and verifies Image positioning for various alignments and zoom factors.")]
@@ -1267,7 +1157,6 @@
             }
         }
 
->>>>>>> 71afcf2f
         private void ValidateContentWithConstrainedWidth(
             Compositor compositor,
             Scroller scroller,
@@ -1287,11 +1176,7 @@
 
             RunOnUIThread.Execute(() =>
             {
-<<<<<<< HEAD
-                Log.Comment("Covering alignment " + horizontalAlignment.ToString());
-=======
                 Log.Comment($"Covering alignment {horizontalAlignment.ToString()}");
->>>>>>> 71afcf2f
                 content.HorizontalAlignment = horizontalAlignment;
             });
 
@@ -1299,12 +1184,6 @@
 
             RunOnUIThread.Execute(() =>
             {
-<<<<<<< HEAD
-                Verify.AreEqual(content.HorizontalAlignment, horizontalAlignment);
-                Verify.AreEqual(content.DesiredSize.Width, c_scrollerWidth); // 200
-                Verify.AreEqual(content.RenderSize.Width, c_scrollerWidth - c_leftMargin - c_rightMargin); // 200 - 20 - 30 = 150
-                arrangeRenderSizesDelta = GetArrangeRenderSizesDelta(
-=======
                 Vector2 minPosition = ScrollerTestHooks.GetMinPosition(scroller);
                 Vector2 arrangeRenderSizesDelta = ScrollerTestHooks.GetArrangeRenderSizesDelta(scroller);
                 Log.Comment($"MinPosition {minPosition.ToString()}");
@@ -1317,7 +1196,6 @@
                 Verify.AreEqual(c_scrollerWidth, content.DesiredSize.Width); // 200
                 Verify.AreEqual(c_scrollerWidth - leftMargin - rightMargin, content.RenderSize.Width);
                 double arrangeRenderSizesDeltaX = GetArrangeRenderSizesDelta(
->>>>>>> 71afcf2f
                     BiDirectionalAlignmentFromHorizontalAlignment(horizontalAlignment),
                     extentSize: c_scrollerWidth,
                     renderSize: c_scrollerWidth - leftMargin - rightMargin,
@@ -1431,12 +1309,8 @@
 
             RunOnUIThread.Execute(() =>
             {
-<<<<<<< HEAD
-                Log.Comment("Covering alignment " + verticalAlignment.ToString());
-=======
                 Log.Comment($"Covering alignments {horizontalAlignment.ToString()} and {verticalAlignment.ToString()}");
                 content.HorizontalAlignment = horizontalAlignment;
->>>>>>> 71afcf2f
                 content.VerticalAlignment = verticalAlignment;
             });
 
@@ -1444,12 +1318,6 @@
 
             RunOnUIThread.Execute(() =>
             {
-<<<<<<< HEAD
-                Verify.AreEqual(content.VerticalAlignment, verticalAlignment);
-                Verify.AreEqual(content.DesiredSize.Height, c_defaultUIScrollerHeight); // 200
-                Verify.AreEqual(content.RenderSize.Height, c_defaultUIScrollerHeight - c_topMargin - c_bottomMargin); // 200 - 40 - 10 = 150
-                arrangeRenderSizesDelta = GetArrangeRenderSizesDelta(
-=======
                 Verify.AreEqual(horizontalAlignment, content.HorizontalAlignment);
                 Verify.AreEqual(verticalAlignment, content.VerticalAlignment);
 
@@ -1479,7 +1347,6 @@
                 expectedHorizontalOffset = -minPosition.X + (expectedZoomFactor - 1.0f) * horizontalArrangeRenderSizesDelta;
 
                 verticalArrangeRenderSizesDelta = GetArrangeRenderSizesDelta(
->>>>>>> 71afcf2f
                     BiDirectionalAlignmentFromVerticalAlignment(verticalAlignment),
                     extentSize: c_scrollerHeight,
                     renderSize: c_scrollerHeight - c_topMargin - c_bottomMargin,
