--- conflicted
+++ resolved
@@ -21,19 +21,10 @@
 using ScrollInfo = Microsoft.UI.Xaml.Controls.ScrollInfo;
 using ScrollOptions = Microsoft.UI.Xaml.Controls.ScrollOptions;
 using ScrollControllerInteractionRequestedEventArgs = Microsoft.UI.Xaml.Controls.Primitives.ScrollControllerInteractionRequestedEventArgs;
-<<<<<<< HEAD
-using ScrollControllerOffsetChangeRequestedEventArgs = Microsoft.UI.Xaml.Controls.Primitives.ScrollControllerOffsetChangeRequestedEventArgs;
-using ScrollControllerOffsetChangeWithAdditionalVelocityRequestedEventArgs = Microsoft.UI.Xaml.Controls.Primitives.ScrollControllerOffsetChangeWithAdditionalVelocityRequestedEventArgs;
-using RailingMode = Microsoft.UI.Xaml.Controls.RailingMode;
-using ScrollerViewChangeResult = Microsoft.UI.Xaml.Controls.ScrollerViewChangeResult;
-using ScrollerViewKind = Microsoft.UI.Xaml.Controls.ScrollerViewKind;
-using ScrollerViewChangeKind = Microsoft.UI.Xaml.Controls.ScrollerViewChangeKind;
-=======
 using ScrollControllerScrollToRequestedEventArgs = Microsoft.UI.Xaml.Controls.Primitives.ScrollControllerScrollToRequestedEventArgs;
 using ScrollControllerScrollByRequestedEventArgs = Microsoft.UI.Xaml.Controls.Primitives.ScrollControllerScrollByRequestedEventArgs;
 using ScrollControllerScrollFromRequestedEventArgs = Microsoft.UI.Xaml.Controls.Primitives.ScrollControllerScrollFromRequestedEventArgs;
 using ScrollMode = Microsoft.UI.Xaml.Controls.ScrollMode;
->>>>>>> 4a94f1e5
 #endif
 
 namespace MUXControlsTestApp
@@ -673,20 +664,11 @@
             }
         }
 
-<<<<<<< HEAD
-        public RailingMode InteractionVisualScrollRailingMode
+        public Orientation InteractionVisualScrollOrientation
         {
             get
             {
-                // Unused because InteractionVisual returns null.
-                return RailingMode.Disabled;
-=======
-        public Orientation InteractionVisualScrollOrientation
-        {
-            get
-            {
                 return Orientation;
->>>>>>> 4a94f1e5
             }
         }
 
