﻿// Copyright (c) Microsoft Corporation. All rights reserved.
// Licensed under the MIT License. See LICENSE in the project root for license information.

using Common;
using System;
using System.Collections.Generic;
using Windows.UI.Xaml.Tests.MUXControls.InteractionTests.Common;
using Windows.UI.Xaml.Tests.MUXControls.InteractionTests.Infra;

#if USING_TAEF
using WEX.TestExecution;
using WEX.TestExecution.Markup;
using WEX.Logging.Interop;
#else
using Microsoft.VisualStudio.TestTools.UnitTesting;
using Microsoft.VisualStudio.TestTools.UnitTesting.Logging;
#endif

using Microsoft.Windows.Apps.Test.Automation;
using Microsoft.Windows.Apps.Test.Foundation;
using Microsoft.Windows.Apps.Test.Foundation.Controls;
using Microsoft.Windows.Apps.Test.Foundation.Patterns;
using Microsoft.Windows.Apps.Test.Foundation.Waiters;

namespace Windows.UI.Xaml.Tests.MUXControls.InteractionTests
{
    [TestClass]
    public class CommandBarFlyoutTests
    {
        // Values taken from https://docs.microsoft.com/en-us/windows/desktop/winauto/uiauto-automation-element-propids
        private const int UIA_FlowsFromPropertyId = 30148;
        private const int UIA_FlowsToPropertyId = 30106;
<<<<<<< HEAD
=======
        private const int UIA_PositionInSetPropertyId = 30152;
        private const int UIA_SizeOfSetPropertyId = 30153;
>>>>>>> 71afcf2f

        [ClassInitialize]
        [TestProperty("RunAs", "User")]
        [TestProperty("Classification", "Integration")]
        [TestProperty("TestPass:IncludeOnlyOn", "Desktop")]
        public static void ClassInitialize(TestContext testContext)
        {
            TestEnvironment.Initialize(testContext);
        }

        [TestCleanup]
        public void TestCleanup()
        {
            TestCleanupHelper.Cleanup();
        }

        internal class CommandBarFlyoutTestSetupHelper : TestSetupHelper
        {
            public CommandBarFlyoutTestSetupHelper(string languageOverride = "", bool attemptRestartOnDispose = true)
                : base(new[] { "CommandBarFlyout Tests", "Base CommandBarFlyout Tests" }, languageOverride, attemptRestartOnDispose)
            {
                statusReportingTextBox = FindElement.ById<Edit>("StatusReportingTextBox");
            }

            public void ExecuteAndWaitForEvent(Action action, string eventText)
            {
                ExecuteAndWaitForEvents(action, new List<string>() { eventText });
            }

            public void ExecuteAndWaitForEvents(Action action, IList<string> eventTexts)
            {
                IList<ValueChangedEventWaiter> waiters = new List<ValueChangedEventWaiter>();

                foreach (string eventText in eventTexts)
                {
                    waiters.Add(new ValueChangedEventWaiter(statusReportingTextBox, eventText));
                }

                action.Invoke();

                for (int i = 0; i < waiters.Count; i++)
                {
                    Log.Comment(string.Format("Waiting for the event \"{0}\"...", eventTexts[i]));
                    waiters[i].Wait();
                    Log.Comment("Event occurred.");

                    waiters[i].Dispose();
                }
            }

            private Edit statusReportingTextBox;
        }

        [TestMethod]
        public void CanTapOnPrimaryItems()
        {
            if (PlatformConfiguration.IsOSVersionLessThan(OSVersion.Redstone2))
            {
                Log.Warning("Test is disabled pre-RS2 because CommandBarFlyout is not supported pre-RS2");
                return;
            }

            using (var setup = new CommandBarFlyoutTestSetupHelper())
            {
                Button showCommandBarFlyoutButton = FindElement.ByName<Button>("Show CommandBarFlyout");

                Log.Comment("Tapping on a button to show the CommandBarFlyout.");
                InputHelper.Tap(showCommandBarFlyoutButton);

                Log.Comment("Tapping on the buttons in the primary commands list.");
                setup.ExecuteAndWaitForEvents(() => InputHelper.Tap(FindElement.ById("CutButton1")), new List<string>() { "CutButton1 clicked" });
                setup.ExecuteAndWaitForEvents(() => InputHelper.Tap(FindElement.ById("CopyButton1")), new List<string>() { "CopyButton1 clicked" });
                setup.ExecuteAndWaitForEvents(() => InputHelper.Tap(FindElement.ById("PasteButton1")), new List<string>() { "PasteButton1 clicked" });
                setup.ExecuteAndWaitForEvents(() => InputHelper.Tap(FindElement.ById("BoldButton1")), new List<string>() { "BoldButton1 clicked" });
                setup.ExecuteAndWaitForEvents(() => InputHelper.Tap(FindElement.ById("ItalicButton1")), new List<string>() { "ItalicButton1 clicked" });
                setup.ExecuteAndWaitForEvents(() => InputHelper.Tap(FindElement.ById("UnderlineButton1")), new List<string>() { "UnderlineButton1 clicked" });

                Log.Comment("Tapping on the button to hide the CommandBarFlyout.");
                InputHelper.Tap(showCommandBarFlyoutButton);
            }
        }

        [TestMethod]
        public void CanTapOnSecondaryItems()
        {
            if (PlatformConfiguration.IsOSVersionLessThan(OSVersion.Redstone2))
            {
                Log.Warning("Test is disabled pre-RS2 because CommandBarFlyout is not supported pre-RS2");
                return;
            }

            using (var setup = new CommandBarFlyoutTestSetupHelper())
            {
                Button showCommandBarFlyoutButton = FindElement.ByName<Button>("Show CommandBarFlyout");
                ToggleButton isFlyoutOpenCheckBox = FindElement.ById<ToggleButton>("IsFlyoutOpenCheckBox");

                Action openCommandBarAction = () =>
                {
                    Log.Comment("Tapping on a button to show the CommandBarFlyout.");
                    InputHelper.Tap(showCommandBarFlyoutButton);
                    
                    // Pre-RS5, CommandBarFlyouts always open expanded,
                    // so we don't need to tap on the more button in that case.
                    if (PlatformConfiguration.IsOsVersionGreaterThanOrEqual(OSVersion.Redstone5))
                    {
                        Log.Comment("Expanding the CommandBar by invoking the more button.");
                        FindElement.ById<Button>("MoreButton").InvokeAndWait();
                    }
                };
                
                Log.Comment("Opening the CommandBar and invoking the first button in the secondary commands list.");
                openCommandBarAction();

                using (var waiter = isFlyoutOpenCheckBox.GetToggledWaiter())
                {
                    setup.ExecuteAndWaitForEvents(() => FindElement.ById<Button>("UndoButton1").Invoke(), new List<string>() { "UndoButton1 clicked" });
                    waiter.Wait();
                }

                Verify.IsTrue(isFlyoutOpenCheckBox.ToggleState == ToggleState.Off);

                Log.Comment("Opening the CommandBar and invoking the second button in the secondary commands list.");
                openCommandBarAction();

                using (var waiter = isFlyoutOpenCheckBox.GetToggledWaiter())
                {
                    setup.ExecuteAndWaitForEvents(() => FindElement.ById<Button>("RedoButton1").Invoke(), new List<string>() { "RedoButton1 clicked" });
                    waiter.Wait();
                }

                Verify.IsTrue(isFlyoutOpenCheckBox.ToggleState == ToggleState.Off);

                Log.Comment("Opening the CommandBar and invoking the third button in the secondary commands list.");
                openCommandBarAction();

                using (var waiter = isFlyoutOpenCheckBox.GetToggledWaiter())
                {
                    setup.ExecuteAndWaitForEvents(() => FindElement.ById<Button>("SelectAllButton1").Invoke(), new List<string>() { "SelectAllButton1 clicked" });
                    waiter.Wait();
                }

                Verify.IsTrue(isFlyoutOpenCheckBox.ToggleState == ToggleState.Off);

                Log.Comment("Opening the CommandBar and invoking the toggle button in the secondary commands list.");
                openCommandBarAction();

                using (var waiter = isFlyoutOpenCheckBox.GetToggledWaiter())
                {
                    setup.ExecuteAndWaitForEvents(() => FindElement.ById<ToggleButton>("FavoriteToggleButton1").Toggle(), new List<string>() { "FavoriteToggleButton1 checked" });
                    waiter.Wait();
                }
                
                Verify.IsTrue(isFlyoutOpenCheckBox.ToggleState == ToggleState.Off);
            }
        }

        [TestMethod]
<<<<<<< HEAD
=======
        public void VerifyTabNavigationBetweenPrimaryAndSecondaryCommands()
        {
            if (PlatformConfiguration.IsOSVersionLessThan(OSVersion.Redstone2))
            {
                Log.Warning("Test is disabled pre-RS2 because CommandBarFlyout is not supported pre-RS2");
                return;
            }

            using (var setup = new CommandBarFlyoutTestSetupHelper())
            {
                Button showCommandBarFlyoutButton = FindElement.ByName<Button>("Show CommandBarFlyout");

                Log.Comment("Tap on a button to show the CommandBarFlyout.");
                InputHelper.Tap(showCommandBarFlyoutButton);

                Log.Comment("Press Tab key to move focus to first secondary command: Undo.");
                KeyboardHelper.PressKey(Key.Tab);
                Wait.ForIdle();

                Button undoButton1 = FindElement.ById<Button>("UndoButton1");
                var undoButtonElement = AutomationElement.FocusedElement;
                Verify.AreEqual(undoButtonElement.Current.AutomationId, undoButton1.AutomationId);

                Log.Comment("Press Tab key to move focus to first primary command: Cut.");
                KeyboardHelper.PressKey(Key.Tab);
                Wait.ForIdle();

                Button cutButton1 = FindElement.ById<Button>("CutButton1");
                var cutButtonElement = AutomationElement.FocusedElement;
                Verify.AreEqual(cutButtonElement.Current.AutomationId, cutButton1.AutomationId);
            }
        }

        [TestMethod]
        public void VerifyLeftAndRightNavigationBetweenPrimaryCommands()
        {
            VerifyLeftAndRightNavigationBetweenPrimaryCommands(inRTL: false, useUpDownKeys: false);
            VerifyLeftAndRightNavigationBetweenPrimaryCommands(inRTL: true,  useUpDownKeys: false);
            VerifyLeftAndRightNavigationBetweenPrimaryCommands(inRTL: false, useUpDownKeys: true);
            VerifyLeftAndRightNavigationBetweenPrimaryCommands(inRTL: true,  useUpDownKeys: true);
        }

        private void VerifyLeftAndRightNavigationBetweenPrimaryCommands(bool inRTL, bool useUpDownKeys)
        { 
            if (PlatformConfiguration.IsOSVersionLessThan(OSVersion.Redstone2))
            {
                Log.Warning("Test is disabled pre-RS2 because CommandBarFlyout is not supported pre-RS2");
                return;
            }

            using (var setup = new CommandBarFlyoutTestSetupHelper())
            {
                Button showCommandBarFlyoutButton = FindElement.ByName<Button>("Show CommandBarFlyout");

                if (inRTL)
                {
                    ToggleButton isRTLCheckBox = FindElement.ById<ToggleButton>("IsRTLCheckBox");

                    Log.Comment("Switch to RightToLeft FlowDirection.");
                    isRTLCheckBox.Toggle();
                    Wait.ForIdle();
                }

                string rightStr;
                string leftStr;
                Key rightKey;
                Key leftKey;

                if (useUpDownKeys)
                {
                    // Down and Up keys are used to move logically within the primary commands: Up to move to the previous command and Down to move to the next command.
                    rightStr = "Down";
                    leftStr = "Up";
                    rightKey = Key.Down;
                    leftKey = Key.Up;
                }
                else
                {
                    // Left and Right keys are used to move physically within the primary commands: Left to move to the left command and Right to move to the right command.
                    rightStr = inRTL ? "Left" : "Right";
                    leftStr = inRTL ? "Right" : "Left";
                    rightKey = inRTL ? Key.Left : Key.Right;
                    leftKey = inRTL ? Key.Right : Key.Left;
                }

                Log.Comment("Tap on a button to show the CommandBarFlyout.");
                InputHelper.Tap(showCommandBarFlyoutButton);

                Log.Comment($"Press {rightStr} key to move focus to second primary command: Copy.");
                KeyboardHelper.PressKey(rightKey);
                Wait.ForIdle();

                Button copyButton1 = FindElement.ById<Button>("CopyButton1");
                var copyButtonElement = AutomationElement.FocusedElement;
                Verify.AreEqual(copyButtonElement.Current.AutomationId, copyButton1.AutomationId);

                Log.Comment($"Press {leftStr} key to move focus back to first primary command: Cut.");
                KeyboardHelper.PressKey(leftKey);
                Wait.ForIdle();

                Button cutButton1 = FindElement.ById<Button>("CutButton1");
                var cutButtonElement = AutomationElement.FocusedElement;
                Verify.AreEqual(cutButtonElement.Current.AutomationId, cutButton1.AutomationId);

                if (!useUpDownKeys)
                {
                    Log.Comment($"Press {leftStr} key and remain on first primary command: Cut.");
                    KeyboardHelper.PressKey(leftKey);
                    Wait.ForIdle();

                    cutButtonElement = AutomationElement.FocusedElement;
                    Verify.AreEqual(cutButtonElement.Current.AutomationId, cutButton1.AutomationId);
                }

                Log.Comment($"Press {rightStr} key to move focus to MoreButton.");
                for (int i = 0; i <= 5; i++)
                {
                    KeyboardHelper.PressKey(rightKey);
                    Wait.ForIdle();
                }

                Button moreButton = FindElement.ById<Button>("MoreButton");
                var moreButtonElement = AutomationElement.FocusedElement;
                Verify.AreEqual(moreButtonElement.Current.AutomationId, moreButton.AutomationId);

                if (!useUpDownKeys)
                {
                    Log.Comment($"Press {rightStr} key and remain on MoreButton.");
                    KeyboardHelper.PressKey(rightKey);
                    Wait.ForIdle();

                    moreButtonElement = AutomationElement.FocusedElement;
                    Verify.AreEqual(moreButtonElement.Current.AutomationId, moreButton.AutomationId);
                }
            }
        }

        [TestMethod]
        public void VerifyUpAndDownNavigationBetweenPrimaryAndSecondaryCommands()
        {
            if (PlatformConfiguration.IsOSVersionLessThan(OSVersion.Redstone2))
            {
                Log.Warning("Test is disabled pre-RS2 because CommandBarFlyout is not supported pre-RS2");
                return;
            }

            using (var setup = new CommandBarFlyoutTestSetupHelper())
            {
                Button showCommandBarFlyoutButton = FindElement.ByName<Button>("Show CommandBarFlyout");

                Log.Comment("Tap on a button to show the CommandBarFlyout.");
                InputHelper.Tap(showCommandBarFlyoutButton);

                Log.Comment("Press Down key to move focus to second primary command: Copy.");
                KeyboardHelper.PressKey(Key.Down);
                Wait.ForIdle();

                Button copyButton1 = FindElement.ById<Button>("CopyButton1");
                var copyButtonElement = AutomationElement.FocusedElement;
                Verify.AreEqual(copyButtonElement.Current.AutomationId, copyButton1.AutomationId);

                Log.Comment("Press Up key to move focus back to first primary command: Cut.");
                KeyboardHelper.PressKey(Key.Up);
                Wait.ForIdle();

                Button cutButton1 = FindElement.ById<Button>("CutButton1");
                var cutButtonElement = AutomationElement.FocusedElement;
                Verify.AreEqual(cutButtonElement.Current.AutomationId, cutButton1.AutomationId);

                Log.Comment("Press Down key to move focus to last primary command: Underline.");
                for (int i = 0; i <= 4; i++)
                {
                    KeyboardHelper.PressKey(Key.Down);
                    Wait.ForIdle();
                }

                Button underlineButton1 = FindElement.ById<Button>("UnderlineButton1");
                var underlineButtonElement = AutomationElement.FocusedElement;
                Verify.AreEqual(underlineButtonElement.Current.AutomationId, underlineButton1.AutomationId);

                Log.Comment("Press Down key to move focus to MoreButton.");
                KeyboardHelper.PressKey(Key.Down);
                Wait.ForIdle();

                Button moreButton = FindElement.ById<Button>("MoreButton");
                var moreButtonElement = AutomationElement.FocusedElement;
                Verify.AreEqual(moreButtonElement.Current.AutomationId, moreButton.AutomationId);

                Log.Comment("Press Up key to move focus to first primary command: Cut.");
                for (int i = 0; i <= 5; i++)
                {
                    KeyboardHelper.PressKey(Key.Up);
                    Wait.ForIdle();
                }

                cutButtonElement = AutomationElement.FocusedElement;
                Verify.AreEqual(cutButtonElement.Current.AutomationId, cutButton1.AutomationId);

                Log.Comment("Press Up key to move focus to last secondary command: Favorite.");
                KeyboardHelper.PressKey(Key.Up);
                Wait.ForIdle();

                Button favoriteToggleButton1 = FindElement.ById<Button>("FavoriteToggleButton1");
                var favoriteToggleButtonElement = AutomationElement.FocusedElement;
                Verify.AreEqual(favoriteToggleButtonElement.Current.AutomationId, favoriteToggleButton1.AutomationId);

                Log.Comment("Press Up key to move focus to first secondary command: Undo.");
                for (int i = 0; i <= 2; i++)
                {
                    KeyboardHelper.PressKey(Key.Up);
                    Wait.ForIdle();
                }

                Button undoButton1 = FindElement.ById<Button>("UndoButton1");
                var undoButtonElement = AutomationElement.FocusedElement;
                Verify.AreEqual(undoButtonElement.Current.AutomationId, undoButton1.AutomationId);

                if (PlatformConfiguration.IsOSVersionLessThan(OSVersion.Redstone3))
                {
                    Log.Comment("Press Up key and remain on first secondary command: Undo.");
                    KeyboardHelper.PressKey(Key.Up);
                    Wait.ForIdle();

                    undoButtonElement = AutomationElement.FocusedElement;
                    Verify.AreEqual(undoButtonElement.Current.AutomationId, undoButton1.AutomationId);
                }
                else
                {
                    Log.Comment("Press Up key to move focus to MoreButton.");
                    KeyboardHelper.PressKey(Key.Up);
                    Wait.ForIdle();

                    moreButtonElement = AutomationElement.FocusedElement;
                    Verify.AreEqual(moreButtonElement.Current.AutomationId, moreButton.AutomationId);

                    Log.Comment("Press Down key to move focus to first primary command through all secondary commands: Cut.");
                    for (int i = 0; i <= 4; i++)
                    {
                        KeyboardHelper.PressKey(Key.Down);
                        Wait.ForIdle();
                    }

                    cutButtonElement = AutomationElement.FocusedElement;
                    Verify.AreEqual(cutButtonElement.Current.AutomationId, cutButton1.AutomationId);
                }
            }
        }

        [TestMethod]
        public void VerifyPrimaryCommandsAutomationSet()
        {
            if (PlatformConfiguration.IsOSVersionLessThan(OSVersion.Redstone2))
            {
                Log.Warning("Test is disabled pre-RS2 because CommandBarFlyout is not supported pre-RS2");
                return;
            }

            using (var setup = new CommandBarFlyoutTestSetupHelper())
            {
                Button showCommandBarFlyoutButton = FindElement.ByName<Button>("Show CommandBarFlyout");

                Log.Comment("Tap on a button to show the CommandBarFlyout.");
                InputHelper.Tap(showCommandBarFlyoutButton);

                Button cutButton1 = FindElement.ById<Button>("CutButton1");
                var cutButtonElement = AutomationElement.FocusedElement;
                Verify.AreEqual(cutButtonElement.Current.AutomationId, cutButton1.AutomationId);

                int sizeOfSet = (int)cutButtonElement.GetCurrentPropertyValue(AutomationProperty.LookupById(UIA_SizeOfSetPropertyId));
                int positionInSet = (int)cutButtonElement.GetCurrentPropertyValue(AutomationProperty.LookupById(UIA_PositionInSetPropertyId));

                Log.Comment("Verify first primary command's SizeOfSet and PositionInSet automation properties.");
                Verify.AreEqual(sizeOfSet, 7);
                Verify.IsTrue(positionInSet == -1 || positionInSet == 1);

                Log.Comment("Press Right key to move focus to last primary command: Underline.");
                for (int i = 0; i <= 4; i++)
                {
                    KeyboardHelper.PressKey(Key.Right);
                    Wait.ForIdle();
                }

                Button underlineButton1 = FindElement.ById<Button>("UnderlineButton1");
                var underlineButtonElement = AutomationElement.FocusedElement;
                Verify.AreEqual(underlineButtonElement.Current.AutomationId, underlineButton1.AutomationId);

                sizeOfSet = (int)underlineButtonElement.GetCurrentPropertyValue(AutomationProperty.LookupById(UIA_SizeOfSetPropertyId));
                positionInSet = (int)underlineButtonElement.GetCurrentPropertyValue(AutomationProperty.LookupById(UIA_PositionInSetPropertyId));

                Log.Comment("Verify last primary command's SizeOfSet and PositionInSet automation properties.");
                Verify.AreEqual(sizeOfSet, 7);
                Verify.IsTrue(positionInSet == -1 || positionInSet == 6);

                Log.Comment("Press Right key to move focus to MoreButton.");
                KeyboardHelper.PressKey(Key.Right);
                Wait.ForIdle();

                Button moreButton = FindElement.ById<Button>("MoreButton");
                var moreButtonElement = AutomationElement.FocusedElement;
                Verify.AreEqual(moreButtonElement.Current.AutomationId, moreButton.AutomationId);

                sizeOfSet = (int)moreButtonElement.GetCurrentPropertyValue(AutomationProperty.LookupById(UIA_SizeOfSetPropertyId));
                positionInSet = (int)moreButtonElement.GetCurrentPropertyValue(AutomationProperty.LookupById(UIA_PositionInSetPropertyId));

                Log.Comment("Verify MoreButton's SizeOfSet and PositionInSet automation properties.");
                Verify.AreEqual(sizeOfSet, 7);
                Verify.AreEqual(positionInSet, 7);
            }
        }

        [TestMethod]
>>>>>>> 71afcf2f
        public void VerifyFlowsToAndFromConnectsPrimaryAndSecondaryCommands()
        {
            if (PlatformConfiguration.IsOSVersionLessThan(OSVersion.Redstone2))
            {
                Log.Warning("Test is disabled pre-RS2 because CommandBarFlyout is not supported pre-RS2");
                return;
            }

            using (var setup = new CommandBarFlyoutTestSetupHelper())
            {
                Button showCommandBarFlyoutButton = FindElement.ByName<Button>("Show CommandBarFlyout");
<<<<<<< HEAD
                ToggleButton isFlyoutOpenCheckBox = FindElement.ById<ToggleButton>("IsFlyoutOpenCheckBox");
                
=======

>>>>>>> 71afcf2f
                Log.Comment("Tapping on a button to show the CommandBarFlyout.");
                InputHelper.Tap(showCommandBarFlyoutButton);

                // Pre-RS5, CommandBarFlyouts always open expanded,
                // so we don't need to tap on the more button in that case.
                if (PlatformConfiguration.IsOsVersionGreaterThanOrEqual(OSVersion.Redstone5))
                {
                    Log.Comment("Expanding the CommandBar by invoking the more button.");
                    FindElement.ById<Button>("MoreButton").InvokeAndWait();
                }

                Log.Comment("Retrieving the more button and undo button's automation element objects.");
<<<<<<< HEAD
                FindElement.ById("MoreButton").SetFocus();
                Wait.ForIdle();
                var moreButtonElement = AutomationElement.FocusedElement;

                FindElement.ById("UndoButton1").SetFocus();
                Wait.ForIdle();
                var undoButtonElement = AutomationElement.FocusedElement;
=======

                // Moving to the MoreButton to retrieve it
                for (int i = 0; i <= 6; i++)
                {
                    KeyboardHelper.PressKey(Key.Right);
                    Wait.ForIdle();
                }
                Button moreButton = FindElement.ById<Button>("MoreButton");
                var moreButtonElement = AutomationElement.FocusedElement;
                Verify.AreEqual(moreButtonElement.Current.AutomationId, moreButton.AutomationId);

                // Moving to the Undo button to retrieve it
                KeyboardHelper.PressKey(Key.Down);
                Wait.ForIdle();
                Button undoButton1 = FindElement.ById<Button>("UndoButton1");
                var undoButtonElement = AutomationElement.FocusedElement;
                Verify.AreEqual(undoButtonElement.Current.AutomationId, undoButton1.AutomationId);
>>>>>>> 71afcf2f

                Log.Comment("Verifying that the two elements point at each other using FlowsTo and FlowsFrom.");
                var flowsToCollection = (AutomationElementCollection)moreButtonElement.GetCurrentPropertyValue(AutomationProperty.LookupById(UIA_FlowsToPropertyId));

                Verify.AreEqual(1, flowsToCollection.Count);
                Verify.AreEqual(undoButtonElement, flowsToCollection[0]);

                var flowsFromCollection = (AutomationElementCollection)undoButtonElement.GetCurrentPropertyValue(AutomationProperty.LookupById(UIA_FlowsFromPropertyId));

                Verify.AreEqual(1, flowsFromCollection.Count);
                Verify.AreEqual(moreButtonElement, flowsFromCollection[0]);

                Log.Comment("Tapping on a button to hide the CommandBarFlyout.");
                InputHelper.Tap(showCommandBarFlyoutButton);
            }
        }
<<<<<<< HEAD
=======

        [TestMethod]
        public void VerifyFlowsToAndFromIsNotSetWithoutPrimaryCommands()
        {
            if (PlatformConfiguration.IsOSVersionLessThan(OSVersion.Redstone2))
            {
                Log.Warning("Test is disabled pre-RS2 because CommandBarFlyout is not supported pre-RS2");
                return;
            }

            using (var setup = new CommandBarFlyoutTestSetupHelper())
            {
                Button showCommandBarFlyoutButton = FindElement.ByName<Button>("Show CommandBarFlyout with no primary commands");

                Log.Comment("Tapping on a button to show the CommandBarFlyout.");
                InputHelper.Tap(showCommandBarFlyoutButton);

                Log.Comment("Retrieving the undo button's automation element object.");
                FindElement.ById("UndoButton6").SetFocus();
                Wait.ForIdle();
                var undoButtonElement = AutomationElement.FocusedElement;

                Log.Comment("Verifying that the undo button does not point at the more button using FlowsFrom.");
                var flowsFromCollection = (AutomationElementCollection)undoButtonElement.GetCurrentPropertyValue(AutomationProperty.LookupById(UIA_FlowsFromPropertyId));
                Verify.AreEqual(0, flowsFromCollection.Count);

                Log.Comment("Tapping on a button to hide the CommandBarFlyout.");
                InputHelper.Tap(showCommandBarFlyoutButton);
            }
        }
>>>>>>> 71afcf2f
    }
}<|MERGE_RESOLUTION|>--- conflicted
+++ resolved
@@ -30,11 +30,8 @@
         // Values taken from https://docs.microsoft.com/en-us/windows/desktop/winauto/uiauto-automation-element-propids
         private const int UIA_FlowsFromPropertyId = 30148;
         private const int UIA_FlowsToPropertyId = 30106;
-<<<<<<< HEAD
-=======
         private const int UIA_PositionInSetPropertyId = 30152;
         private const int UIA_SizeOfSetPropertyId = 30153;
->>>>>>> 71afcf2f
 
         [ClassInitialize]
         [TestProperty("RunAs", "User")]
@@ -192,8 +189,6 @@
         }
 
         [TestMethod]
-<<<<<<< HEAD
-=======
         public void VerifyTabNavigationBetweenPrimaryAndSecondaryCommands()
         {
             if (PlatformConfiguration.IsOSVersionLessThan(OSVersion.Redstone2))
@@ -505,7 +500,6 @@
         }
 
         [TestMethod]
->>>>>>> 71afcf2f
         public void VerifyFlowsToAndFromConnectsPrimaryAndSecondaryCommands()
         {
             if (PlatformConfiguration.IsOSVersionLessThan(OSVersion.Redstone2))
@@ -517,12 +511,7 @@
             using (var setup = new CommandBarFlyoutTestSetupHelper())
             {
                 Button showCommandBarFlyoutButton = FindElement.ByName<Button>("Show CommandBarFlyout");
-<<<<<<< HEAD
-                ToggleButton isFlyoutOpenCheckBox = FindElement.ById<ToggleButton>("IsFlyoutOpenCheckBox");
-                
-=======
-
->>>>>>> 71afcf2f
+
                 Log.Comment("Tapping on a button to show the CommandBarFlyout.");
                 InputHelper.Tap(showCommandBarFlyoutButton);
 
@@ -535,15 +524,6 @@
                 }
 
                 Log.Comment("Retrieving the more button and undo button's automation element objects.");
-<<<<<<< HEAD
-                FindElement.ById("MoreButton").SetFocus();
-                Wait.ForIdle();
-                var moreButtonElement = AutomationElement.FocusedElement;
-
-                FindElement.ById("UndoButton1").SetFocus();
-                Wait.ForIdle();
-                var undoButtonElement = AutomationElement.FocusedElement;
-=======
 
                 // Moving to the MoreButton to retrieve it
                 for (int i = 0; i <= 6; i++)
@@ -561,7 +541,6 @@
                 Button undoButton1 = FindElement.ById<Button>("UndoButton1");
                 var undoButtonElement = AutomationElement.FocusedElement;
                 Verify.AreEqual(undoButtonElement.Current.AutomationId, undoButton1.AutomationId);
->>>>>>> 71afcf2f
 
                 Log.Comment("Verifying that the two elements point at each other using FlowsTo and FlowsFrom.");
                 var flowsToCollection = (AutomationElementCollection)moreButtonElement.GetCurrentPropertyValue(AutomationProperty.LookupById(UIA_FlowsToPropertyId));
@@ -578,8 +557,6 @@
                 InputHelper.Tap(showCommandBarFlyoutButton);
             }
         }
-<<<<<<< HEAD
-=======
 
         [TestMethod]
         public void VerifyFlowsToAndFromIsNotSetWithoutPrimaryCommands()
@@ -610,6 +587,5 @@
                 InputHelper.Tap(showCommandBarFlyoutButton);
             }
         }
->>>>>>> 71afcf2f
     }
 }