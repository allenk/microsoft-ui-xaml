﻿// Copyright (c) Microsoft Corporation. All rights reserved.
// Licensed under the MIT License. See LICENSE in the project root for license information.

#include "pch.h"
#include "common.h"
#include "CommandBarFlyout.h"
#include "CommandBarFlyoutCommandBar.h"
#include "Vector.h"
#include "RuntimeProfiler.h"

// Change to 'true' to turn on debugging outputs in Output window
bool CommandBarFlyoutTrace::s_IsDebugOutputEnabled{ false };
bool CommandBarFlyoutTrace::s_IsVerboseDebugOutputEnabled{ false };

CommandBarFlyout::CommandBarFlyout()
{
    __RP_Marker_ClassById(RuntimeProfiler::ProfId_CommandBarFlyout);

<<<<<<< HEAD
#ifdef USE_INSIDER_SDK
=======
>>>>>>> 71afcf2f
    if (winrt::IFlyoutBase6 thisAsFlyoutBase6 = *this)
    {
        thisAsFlyoutBase6.ShouldConstrainToRootBounds(false);
    }
<<<<<<< HEAD
#endif
=======
>>>>>>> 71afcf2f
    
    if (winrt::IFlyoutBase5 thisAsFlyoutBase5 = *this)
    {
        thisAsFlyoutBase5.AreOpenCloseAnimationsEnabled(false);
    }

    m_primaryCommands = winrt::make<Vector<winrt::ICommandBarElement>>().as<winrt::IObservableVector<winrt::ICommandBarElement>>();
    m_secondaryCommands = winrt::make<Vector<winrt::ICommandBarElement>>().as<winrt::IObservableVector<winrt::ICommandBarElement>>();

    m_primaryCommandsVectorChangedToken = m_primaryCommands.VectorChanged({
        [this](winrt::IObservableVector<winrt::ICommandBarElement> const& sender, winrt::IVectorChangedEventArgs const& args)
        {
            if (auto commandBar = m_commandBar.get())
            {
                SharedHelpers::ForwardVectorChange(sender, commandBar.PrimaryCommands(), args);
            }
        }
    });

    m_secondaryCommandsVectorChangedToken = m_secondaryCommands.VectorChanged({
        [this](winrt::IObservableVector<winrt::ICommandBarElement> const& sender, winrt::IVectorChangedEventArgs const& args)
        {
            if (auto commandBar = m_commandBar.get())
            {
                SharedHelpers::ForwardVectorChange(sender, commandBar.SecondaryCommands(), args);

                // We want to ensure that any interaction with secondary items causes the CommandBarFlyout
                // to close, so we'll attach a Click handler to any buttons and Checked/Unchecked handlers
                // to any toggle buttons that we get and close the flyout when they're invoked.
                // The only exception is buttons with flyouts - in that case, clicking on the button
                // will just open the flyout rather than executing an action, so we don't want that to
                // do anything.
                int index = args.Index();
                auto closeFlyoutFunc = [this](auto const& sender, auto const& args) { Hide(); };

                switch (args.CollectionChange())
                {
                case winrt::CollectionChange::ItemChanged:
                {
                    auto element = sender.GetAt(index);
                    auto button = element.try_as<winrt::AppBarButton>();
                    auto toggleButton = element.try_as<winrt::AppBarToggleButton>();

                    if (button && !button.Flyout())
                    {
                        m_secondaryButtonClickRevokerByIndexMap[index] = button.Click(winrt::auto_revoke, closeFlyoutFunc);
                        SharedHelpers::EraseIfExists(m_secondaryToggleButtonCheckedRevokerByIndexMap, index);
                        SharedHelpers::EraseIfExists(m_secondaryToggleButtonUncheckedRevokerByIndexMap, index);
                    }
                    else if (toggleButton)
                    {
                        SharedHelpers::EraseIfExists(m_secondaryButtonClickRevokerByIndexMap, index);
                        m_secondaryToggleButtonCheckedRevokerByIndexMap[index] = toggleButton.Checked(winrt::auto_revoke, closeFlyoutFunc);
                        m_secondaryToggleButtonUncheckedRevokerByIndexMap[index] = toggleButton.Unchecked(winrt::auto_revoke, closeFlyoutFunc);
                    }
                    else
                    {
                        SharedHelpers::EraseIfExists(m_secondaryButtonClickRevokerByIndexMap, index);
                        SharedHelpers::EraseIfExists(m_secondaryToggleButtonCheckedRevokerByIndexMap, index);
                        SharedHelpers::EraseIfExists(m_secondaryToggleButtonUncheckedRevokerByIndexMap, index);
                    }
                    break;
                }
                case winrt::CollectionChange::ItemInserted:
                {
                    auto element = sender.GetAt(index);
                    auto button = element.try_as<winrt::AppBarButton>();
                    auto toggleButton = element.try_as<winrt::AppBarToggleButton>();

                    if (button && !button.Flyout())
                    {
                        m_secondaryButtonClickRevokerByIndexMap[index] = button.Click(winrt::auto_revoke, closeFlyoutFunc);
                    }
                    else if (toggleButton)
                    {
                        m_secondaryToggleButtonCheckedRevokerByIndexMap[index] = toggleButton.Checked(winrt::auto_revoke, closeFlyoutFunc);
                        m_secondaryToggleButtonUncheckedRevokerByIndexMap[index] = toggleButton.Unchecked(winrt::auto_revoke, closeFlyoutFunc);
                    }
                    break;
                }
                case winrt::CollectionChange::ItemRemoved:
                    SharedHelpers::EraseIfExists(m_secondaryButtonClickRevokerByIndexMap, index);
                    SharedHelpers::EraseIfExists(m_secondaryToggleButtonCheckedRevokerByIndexMap, index);
                    SharedHelpers::EraseIfExists(m_secondaryToggleButtonUncheckedRevokerByIndexMap, index);
                    break;
                case winrt::CollectionChange::Reset:
                    SetSecondaryCommandsToCloseWhenExecuted();
                    break;
                default:
                    MUX_ASSERT(false);
                }
            }
        }
    });

    Opening({
        [this](auto const&, auto const&)
        {
            // The CommandBarFlyout is shown in standard mode in the case
            // where it's being opened as a context menu, rather than as a selection flyout.
            // In that circumstance, we want to have the flyout be open from the start.
            winrt::IFlyoutBase5 thisAsFlyoutBase5 = *this;

            // If we don't have IFlyoutBase5 available, then we assume a standard show mode.
            if (!thisAsFlyoutBase5 || thisAsFlyoutBase5.ShowMode() == winrt::FlyoutShowMode::Standard)
            {
                m_commandBar.get().IsOpen(true);
            }
        }
    });

    Opened({
        [this](auto const&, auto const&)
        {
            if (auto commandBar = winrt::get_self<CommandBarFlyoutCommandBar>(m_commandBar.get()))
            {
                if (commandBar->HasOpenAnimation())
                {
                    commandBar->PlayOpenAnimation();
                }
            }
        }
    });

    Closing({
        [this](auto const&, winrt::FlyoutBaseClosingEventArgs const& args)
        {
            if (auto commandBar = winrt::get_self<CommandBarFlyoutCommandBar>(m_commandBar.get()))
            {
                if (!m_isClosingAfterCloseAnimation && commandBar->HasCloseAnimation())
                {
                    args.Cancel(true);

                    commandBar->PlayCloseAnimation(
                        [this]()
                        {
                            m_isClosingAfterCloseAnimation = true;
                            Hide();
                            m_isClosingAfterCloseAnimation = false;
                        });
                    commandBar->IsOpen(false);
                }

                //CommandBarFlyoutCommandBar.Closed will be called when
                //clicking the more (...) button, we clear the translations
                //here
                commandBar->ClearShadow();
            }
        }
    });

    // If we didn't close the CommandBar in the Closing event, we want to do it here,
    // in order to ensure that we're always starting from a known state when opening the flyout.
    Closed({
        [this](auto const&, auto const&)
        {
            if (auto commandBar = m_commandBar.get())
            {
                if (commandBar.IsOpen())
                {
                    commandBar.IsOpen(false);
                }
            }
        }
    });
}

CommandBarFlyout::~CommandBarFlyout()
{
    m_primaryCommands.VectorChanged(m_primaryCommandsVectorChangedToken);
    m_secondaryCommands.VectorChanged(m_secondaryCommandsVectorChangedToken);
}

winrt::IObservableVector<winrt::ICommandBarElement> CommandBarFlyout::PrimaryCommands()
{
    return m_primaryCommands;
}

winrt::IObservableVector<winrt::ICommandBarElement> CommandBarFlyout::SecondaryCommands()
{
    return m_secondaryCommands;
}

winrt::Control CommandBarFlyout::CreatePresenter()
{
    auto commandBar = winrt::make_self<CommandBarFlyoutCommandBar>();

    m_commandBarOpenedRevoker = commandBar->Opened(winrt::auto_revoke, {
        [this](auto const&, auto const&)
        {
            if (winrt::IFlyoutBase5 thisAsFlyoutBase5 = *this)
            {
                // If we open the CommandBar, then we should no longer be in a transient show mode -
                // we now know that the user wants to interact with us.
                thisAsFlyoutBase5.ShowMode(winrt::FlyoutShowMode::Standard);
            }
        }
    });

    SharedHelpers::CopyVector(m_primaryCommands, commandBar->PrimaryCommands());
    SharedHelpers::CopyVector(m_secondaryCommands, commandBar->SecondaryCommands());

    SetSecondaryCommandsToCloseWhenExecuted();

    winrt::FlyoutPresenter presenter;
    presenter.Background(nullptr);
    presenter.Foreground(nullptr);
    presenter.BorderBrush(nullptr);
    presenter.MinWidth(0);
    presenter.MaxWidth(std::numeric_limits<double>::infinity());
    presenter.MinHeight(0);
    presenter.MaxHeight(std::numeric_limits<double>::infinity());
    presenter.BorderThickness(winrt::ThicknessHelper::FromUniformLength(0));
    presenter.Padding(winrt::ThicknessHelper::FromUniformLength(0));
    presenter.Content(*commandBar);
    // Clear the default CornerRaius(4) on FlyoutPresenter, CommandBarFlyout will do its own handling.
    if (winrt::IControl7 presenterControl7 = presenter)
    {
        presenterControl7.CornerRadius({ 0 });
    }

    // We will provide our own shadow, not the one that FlyoutPresenter has by default.
    // We need to specifically target the CommandBar for the shadow, not the default node far
    // above that.
    if (winrt::IFlyoutPresenter2 presenter2 = presenter)
    {
        presenter2.IsDefaultShadowEnabled(false);
    }

    commandBar->SetOwningFlyout(*this);

    m_commandBar.set(*commandBar);
    return presenter;
}

void CommandBarFlyout::SetSecondaryCommandsToCloseWhenExecuted()
{
    m_secondaryButtonClickRevokerByIndexMap.clear();
    m_secondaryToggleButtonCheckedRevokerByIndexMap.clear();
    m_secondaryToggleButtonUncheckedRevokerByIndexMap.clear();

    auto closeFlyoutFunc = [this](auto const& sender, auto const& args) { Hide(); };

    for (uint32_t i = 0; i < SecondaryCommands().Size(); i++)
    {
        auto element = SecondaryCommands().GetAt(i);
        auto button = element.try_as<winrt::AppBarButton>();
        auto toggleButton = element.try_as<winrt::AppBarToggleButton>();

        if (button)
        {
            m_secondaryButtonClickRevokerByIndexMap[i] = button.Click(winrt::auto_revoke, closeFlyoutFunc);
        }
        else if (toggleButton)
        {
            m_secondaryToggleButtonCheckedRevokerByIndexMap[i] = toggleButton.Checked(winrt::auto_revoke, closeFlyoutFunc);
            m_secondaryToggleButtonUncheckedRevokerByIndexMap[i] = toggleButton.Unchecked(winrt::auto_revoke, closeFlyoutFunc);
        }
    }
}<|MERGE_RESOLUTION|>--- conflicted
+++ resolved
@@ -16,18 +16,10 @@
 {
     __RP_Marker_ClassById(RuntimeProfiler::ProfId_CommandBarFlyout);
 
-<<<<<<< HEAD
-#ifdef USE_INSIDER_SDK
-=======
->>>>>>> 71afcf2f
     if (winrt::IFlyoutBase6 thisAsFlyoutBase6 = *this)
     {
         thisAsFlyoutBase6.ShouldConstrainToRootBounds(false);
     }
-<<<<<<< HEAD
-#endif
-=======
->>>>>>> 71afcf2f
     
     if (winrt::IFlyoutBase5 thisAsFlyoutBase5 = *this)
     {
