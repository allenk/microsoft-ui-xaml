﻿// Copyright (c) Microsoft Corporation. All rights reserved.
// Licensed under the MIT License. See LICENSE in the project root for license information.

using Common;
using System;
using System.Collections.Generic;
using System.Linq;
using System.Threading.Tasks;
using Windows.UI.Xaml.Tests.MUXControls.InteractionTests.Infra;
using Windows.UI.Xaml.Tests.MUXControls.InteractionTests.Common;

#if USING_TAEF
using WEX.TestExecution;
using WEX.TestExecution.Markup;
using WEX.Logging.Interop;
#else
using Microsoft.VisualStudio.TestTools.UnitTesting;
using Microsoft.VisualStudio.TestTools.UnitTesting.Logging;
#endif

using Microsoft.Windows.Apps.Test.Automation;
using Microsoft.Windows.Apps.Test.Foundation;
using Microsoft.Windows.Apps.Test.Foundation.Controls;
using Microsoft.Windows.Apps.Test.Foundation.Waiters;

namespace Windows.UI.Xaml.Tests.MUXControls.InteractionTests
{
    [TestClass]
    public class NavigationViewTests
    {
        enum ControlWidth { Narrow, Medium, Wide }
        enum ControlHeight { Default, Small }
        enum Threshold { Low, High }
        enum ComboBoxName { CompactModeComboBox, ExpandedModeComboBox }
        enum TopNavPosition { Primary, Overflow }
        enum PaneOpenStatus { Opened, Closed }

        private const string minimal = "Minimal";
        private const string compact = "Compact";
        private const string expanded = "Expanded";

        [ClassInitialize]
        [TestProperty("RunAs", "User")]
        [TestProperty("Classification", "Integration")]
        [TestProperty("TestPass:IncludeOnlyOn", "Desktop")]
        [TestProperty("MUXControlsTestEnabledForPhone", "True")]
        [TestProperty("TestSuite", "A")]
        public static void ClassInitialize(TestContext testContext)
        {
            TestEnvironment.Initialize(testContext);
        }

        [TestCleanup]
        public void TestCleanup()
        {
            TestCleanupHelper.Cleanup();
        }

        [TestMethod]
        [TestProperty("TestSuite", "A")]
        public void DisplayModeTest()
        {
            var testScenarios = RegressionTestScenario.BuildLeftNavRegressionTestScenarios();
            foreach (var testScenario in testScenarios)
            {
                using (var setup = new TestSetupHelper(new[] { "NavigationView Tests", testScenario.TestPageName }))
                {
                    TextBlock displayModeTextBox = new TextBlock(FindElement.ByName("DisplayModeTextBox"));

                    // Tests with PaneDisplayMode='Auto', which enables adaptive layout.

                    Log.Comment("Test the adaptive layout with the default Compact and Expanded mode Thresholds");
                    SetNavViewWidth(ControlWidth.Narrow);
                    Wait.ForIdle();
                    Verify.AreEqual(minimal, displayModeTextBox.DocumentText);

                    SetNavViewWidth(ControlWidth.Medium);
                    Wait.ForIdle();
                    Verify.AreEqual(compact, displayModeTextBox.DocumentText);

                    SetNavViewWidth(ControlWidth.Wide);
                    Wait.ForIdle();
                    Verify.AreEqual(expanded, displayModeTextBox.DocumentText);

                    Log.Comment("Test adaptive layout when the compact mode threshold is larger than the expanded mode threshold");
                    SetThreshold(Threshold.High, ComboBoxName.CompactModeComboBox);
                    SetThreshold(Threshold.Low, ComboBoxName.ExpandedModeComboBox);

                    SetNavViewWidth(ControlWidth.Narrow);
                    Wait.ForIdle();
                    Verify.AreEqual(minimal, displayModeTextBox.DocumentText);

                    SetNavViewWidth(ControlWidth.Medium);
                    Wait.ForIdle();
                    Verify.AreEqual(expanded, displayModeTextBox.DocumentText);

                    SetNavViewWidth(ControlWidth.Wide);
                    Wait.ForIdle();
                    Verify.AreEqual(expanded, displayModeTextBox.DocumentText);

                    Log.Comment("Test adaptive layout when the compact mode threshold is equal to the expanded mode threshold");
                    SetThreshold(Threshold.Low, ComboBoxName.CompactModeComboBox);
                    SetThreshold(Threshold.Low, ComboBoxName.ExpandedModeComboBox);

                    SetNavViewWidth(ControlWidth.Narrow);
                    Wait.ForIdle();
                    Verify.AreEqual(minimal, displayModeTextBox.DocumentText);

                    SetNavViewWidth(ControlWidth.Medium);
                    Wait.ForIdle();
                    Verify.AreEqual(expanded, displayModeTextBox.DocumentText);
                }
            }
        }

        [TestMethod]
        [TestProperty("TestSuite", "A")]
        public void VerifyPaneIsClosedWhenClickingOnSelectedItem()
        {
            using (var setup = new TestSetupHelper(new[] { "NavigationView Tests", "NavigationView Test" }))
            {
                var displayModeTextBox = new TextBlock(FindElement.ByName("DisplayModeTextBox"));
                var panelDisplayModeComboBox = new ComboBox(FindElement.ByName("PaneDisplayModeCombobox"));

                Log.Comment("Test PaneDisplayMode=LeftMinimal");
                panelDisplayModeComboBox.SelectItemByName("LeftMinimal");
                Wait.ForIdle();

                WaitAndAssertPaneStatus(PaneOpenStatus.Closed);

                Log.Comment("Click on ToggleButton");
                Button navButton = new Button(FindElement.ById("TogglePaneButton"));
                navButton.Invoke();
                Wait.ForIdle();

                WaitAndAssertPaneStatus(PaneOpenStatus.Opened);

                Log.Comment("Select Apps");
                UIObject appsItem = FindElement.ByName("Apps");
                appsItem.Click();
                Wait.ForIdle();

                WaitAndAssertPaneStatus(PaneOpenStatus.Closed);

                Log.Comment("Click on ToggleButton");
                navButton.Invoke();
                Wait.ForIdle();

                Log.Comment("Click on SelectedItem Apps");
                appsItem.Click();
                Wait.ForIdle();

                WaitAndAssertPaneStatus(PaneOpenStatus.Closed);
            }
        }

        [TestMethod]
        [TestProperty("TestSuite", "A")]
        public void PaneDisplayModeLeftLeftCompactLeftMinimalTest()
        {
            using (var setup = new TestSetupHelper(new[] { "NavigationView Tests", "NavigationView Test" }))
            {
                var displayModeTextBox = new TextBlock(FindElement.ByName("DisplayModeTextBox"));
                var panelDisplayModeComboBox = new ComboBox(FindElement.ByName("PaneDisplayModeCombobox"));

                // Tests with PaneDisplayMode=Left/LeftCompact/LeftMinimal.
                // This disables all adaptive layout behavior.

                Log.Comment("Test PaneDisplayMode=Left");
                panelDisplayModeComboBox.SelectItemByName("Left");
                Wait.ForIdle();

                Log.Comment("DisplayMode should be 'Expanded' regardless of size");
                SetNavViewWidth(ControlWidth.Narrow);
                Wait.ForIdle();
                Verify.AreEqual(expanded, displayModeTextBox.DocumentText);

                SetNavViewWidth(ControlWidth.Medium);
                Wait.ForIdle();
                Verify.AreEqual(expanded, displayModeTextBox.DocumentText);

                SetNavViewWidth(ControlWidth.Wide);
                Wait.ForIdle();
                Verify.AreEqual(expanded, displayModeTextBox.DocumentText);


                Log.Comment("Test PaneDisplayMode=LeftCompact");
                panelDisplayModeComboBox.SelectItemByName("LeftCompact");
                Wait.ForIdle();

                Log.Comment("DisplayMode should be 'Compact' regardless of size");
                SetNavViewWidth(ControlWidth.Narrow);
                Wait.ForIdle();
                Verify.AreEqual(compact, displayModeTextBox.DocumentText);

                SetNavViewWidth(ControlWidth.Medium);
                Wait.ForIdle();
                Verify.AreEqual(compact, displayModeTextBox.DocumentText);

                SetNavViewWidth(ControlWidth.Wide);
                Wait.ForIdle();
                Verify.AreEqual(compact, displayModeTextBox.DocumentText);


                Log.Comment("Test PaneDisplayMode=LeftMinimal");
                panelDisplayModeComboBox.SelectItemByName("LeftMinimal");
                Wait.ForIdle();

                Log.Comment("DisplayMode should be 'Minimal' regardless of size");
                SetNavViewWidth(ControlWidth.Narrow);
                Wait.ForIdle();
                Verify.AreEqual(minimal, displayModeTextBox.DocumentText);

                SetNavViewWidth(ControlWidth.Medium);
                Wait.ForIdle();
                Verify.AreEqual(minimal, displayModeTextBox.DocumentText);

                SetNavViewWidth(ControlWidth.Wide);
                Wait.ForIdle();
                Verify.AreEqual(minimal, displayModeTextBox.DocumentText);
            }
        }

        private void SetNavViewWidth(ControlWidth width)
        {
            ComboBox widthComboBox = new ComboBox(FindElement.ByName("WidthComboBox"));
            string currentWidth = "unset";

            if (widthComboBox.Selection.Count > 0)
            {
                ComboBoxItem selectedComboBoxItem = widthComboBox.Selection[0];
                currentWidth = selectedComboBoxItem.Name;
                Log.Comment("Current width " + currentWidth);
            }
            string widthString = width.ToString();

            if (currentWidth != widthString)
            {
                Wait.ForIdle();
                Log.Comment("Changing to width " + widthString);
                widthComboBox.SelectItemByName(widthString);
            }
        }

        private void SetNavViewHeight(ControlHeight height)
        {
            ComboBox heightComboBox = new ComboBox(FindElement.ByName("HeightCombobox"));
            string currentHeight = "Default";

            if (heightComboBox.Selection.Count > 0)
            {
                ComboBoxItem selectedComboBoxItem = heightComboBox.Selection[0];
                currentHeight = selectedComboBoxItem.Name;
                Log.Comment("Current height " + currentHeight);
            }

            Log.Comment("Changing height to " + height.ToString());
            heightComboBox.SelectItemByName(height.ToString());
        }

        private void SetThreshold(Threshold threshold, ComboBoxName name)
        {
            ComboBox thresholdComboBox = new ComboBox(FindElement.ByName(name.ToString()));
            string currentThreshold = "unset";

            if (thresholdComboBox.Selection.Count > 0)
            {
                ComboBoxItem selectedComboBoxItem = thresholdComboBox.Selection[0];
                currentThreshold = selectedComboBoxItem.Name;
                Log.Comment("Current threshold " + currentThreshold);
            }
            string thresholdString = threshold.ToString();

            if (currentThreshold != thresholdString)
            {
                Log.Comment("Changing to width " + thresholdString);
                thresholdComboBox.SelectItemByName(thresholdString);
            }
        }

        private void ClickClearSelectionButton()
        {
            Log.Comment("Clear the selection by set NavView.SelectedItem to null");
            var ClearSelectedItemButton = new Button(FindElement.ByName("ClearSelectedItemButton"));
            ClearSelectedItemButton.Invoke();
            Wait.ForIdle();
        }

        [TestMethod]
        [TestProperty("TestSuite", "A")]
        public void MenuItemInvokedTest()
        {
            var testScenarios = RegressionTestScenario.BuildTopNavRegressionTestScenarios();
            foreach (var testScenario in testScenarios)
            {
                using (var setup = new TestSetupHelper(new[] { "NavigationView Tests", testScenario.TestPageName }))
                {
                    Log.Comment("Click games item");
                    UIObject menuItem = FindElement.ByName("Games");
                    InputHelper.LeftClick(menuItem);
                    Wait.ForIdle();
                    TextBlock header = new TextBlock(FindElement.ByName("Games as header"));
                    Verify.AreEqual("Games as header", header.DocumentText);

                    Log.Comment("Click music item");
                    menuItem = FindElement.ByName("Music");
                    InputHelper.LeftClick(menuItem);
                    Wait.ForIdle();
                    header = new TextBlock(FindElement.ByName("Music as header"));
                    Verify.AreEqual("Music as header", header.DocumentText);

                    Log.Comment("Click settings item");
                    menuItem = testScenario.IsLeftNavTest ? FindElement.ByName("Settings") : FindElement.ByName("SettingsTopNavPaneItem");
                    InputHelper.LeftClick(menuItem);
                    Wait.ForIdle();
                    header = new TextBlock(FindElement.ByName("Settings as header"));
                    Verify.AreEqual("Settings as header", header.DocumentText);

                    Log.Comment("Move mouse to upper left to ensure that tooltip on settings closes.");
                    TestEnvironment.Application.CoreWindow.MovePointer(0, 0);
                    Wait.ForIdle();
                }
            }
        }

        [TestMethod]
        [TestProperty("TestSuite", "A")]
        public void PaneOpenCloseTest()
        {
            var testScenarios = RegressionTestScenario.BuildLeftNavRegressionTestScenarios();
            foreach (var testScenario in testScenarios)
            {
                using (var setup = new TestSetupHelper(new[] { "NavigationView Tests", testScenario.TestPageName }))
                {
                    CheckBox isPaneOpenCheckBox = new CheckBox(FindElement.ById("IsPaneOpenCheckBox"));

                    // On phone, the pane will initially be in the closed compact state, so open it before
                    // proceeding with the test.
                    if (isPaneOpenCheckBox.ToggleState == ToggleState.Off)
                    {
                        using (var waiter = isPaneOpenCheckBox.GetToggledWaiter())
                        {
                            isPaneOpenCheckBox.Toggle();
                            waiter.Wait();
                        }
                    }

                    Verify.AreEqual(ToggleState.On, isPaneOpenCheckBox.ToggleState, "IsPaneOpen expected to be True");

                    Button navButton = new Button(FindElement.ById("TogglePaneButton"));

                    Log.Comment("Verify that clicking the navigation button closes the nav pane");
                    navButton.Invoke();
                    Wait.ForIdle();
                    Verify.AreEqual(ToggleState.Off, isPaneOpenCheckBox.ToggleState, "IsPaneOpen expected to be False after clicking the navigation button");

                    Log.Comment("Verify that clicking the navigation button opens the nav pane");
                    navButton.Invoke();
                    Wait.ForIdle();
                    Verify.AreEqual(ToggleState.On, isPaneOpenCheckBox.ToggleState, "IsPaneOpen expected to be True after clicking the navigation button");

                    Log.Comment("Verify that decreasing the width of the control from expanded to compact closes the pane");
                    SetNavViewWidth(ControlWidth.Medium);
                    Wait.ForIdle();
                    Verify.AreEqual(ToggleState.Off, isPaneOpenCheckBox.ToggleState, "IsPaneOpen expected to be False after decreasing the width of the control from expanded to compact");

                    Log.Comment("Verify that increasing the width of the control from compact to expanded opens the pane");
                    SetNavViewWidth(ControlWidth.Wide);
                    Wait.ForIdle();
                    Verify.AreEqual(ToggleState.On, isPaneOpenCheckBox.ToggleState, "IsPaneOpen expected to be True after increasing the width of the control from compact to expanded");
                }
            }
        }

        [TestMethod]
        [TestProperty("TestSuite", "A")]
        public void PaneNotOpeningTopMode()
        {

            var testScenarios = RegressionTestScenario.BuildLeftNavRegressionTestScenarios();
            foreach (var testScenario in testScenarios)
            {
                if (PlatformConfiguration.IsOSVersionLessThan(OSVersion.Redstone4))
                {
                    Log.Warning("Test is disabled on pre-RS4 because NavigationView Gamepad interaction is not supported pre-RS4");
                    return;
                }
                using (var setup = new TestSetupHelper(new[] { "NavigationView Tests", "NavigationView TopNav Test" }))
                {
                    CheckBox isPaneOpenCheckBox = new CheckBox(FindElement.ById("IsPaneOpenCheckBox"));

                    Verify.AreEqual(ToggleState.Off, isPaneOpenCheckBox.ToggleState, "IsPaneOpen expected to be false");

                    GamepadHelper.PressButton(FindElement.ById("NavView"), GamepadButton.View);

                    Wait.ForIdle();
                    Verify.AreEqual(ToggleState.Off, isPaneOpenCheckBox.ToggleState, "IsPaneOpen expected to be True after increasing the width of the control from compact to expanded");
                }
            }
        }

        [TestMethod] // Bug 18159731
        [TestProperty("TestSuite", "A")]
        public void PaneOpenForceCloseTest()
        {
            var testScenarios = RegressionTestScenario.BuildLeftNavRegressionTestScenarios();
            foreach (var testScenario in testScenarios)
            {
                using (var setup = new TestSetupHelper(new[] { "NavigationView Tests", testScenario.TestPageName }))
                {
                    CheckBox isPaneOpenCheckBox = new CheckBox(FindElement.ById("IsPaneOpenCheckBox"));

                    Verify.AreEqual(ToggleState.On, isPaneOpenCheckBox.ToggleState, "IsPaneOpen expected to be True");

                    Button navButton = new Button(FindElement.ById("TogglePaneButton"));

                    Log.Comment("Verify that clicking the navigation button closes the nav pane");
                    navButton.Invoke();
                    Wait.ForIdle();
                    Verify.AreEqual(ToggleState.Off, isPaneOpenCheckBox.ToggleState, "IsPaneOpen expected to be False after clicking the navigation button");

                    TextBlock displayModeTextBox = new TextBlock(FindElement.ByName("DisplayModeTextBox"));

                    Log.Comment("Verify that decreasing the width of the control from expanded to Narrow and force closed pane");
                    SetNavViewWidth(ControlWidth.Narrow);
                    Wait.ForIdle();
                    Verify.AreEqual(ToggleState.Off, isPaneOpenCheckBox.ToggleState, "IsPaneOpen expected to be False after decreasing the width of the control from expanded to Narrow");
                    Verify.AreEqual(minimal, displayModeTextBox.DocumentText);

                    Log.Comment("Verify that decreasing the width of the control from Narrow to compact and force closed pane");
                    SetNavViewWidth(ControlWidth.Medium);
                    Wait.ForIdle();
                    Verify.AreEqual(ToggleState.Off, isPaneOpenCheckBox.ToggleState, "IsPaneOpen expected to be False after decreasing the width of the control from Narrow to compact");
                    Verify.AreEqual(compact, displayModeTextBox.DocumentText);

                    Log.Comment("Verify that increasing the width of the control from compact to expanded and force closed pane");
                    SetNavViewWidth(ControlWidth.Wide);
                    Wait.ForIdle();
                    Verify.AreEqual(ToggleState.Off, isPaneOpenCheckBox.ToggleState, "IsPaneOpen expected to be False after increasing the width of the control from compact to expanded");
                    Verify.AreEqual(expanded, displayModeTextBox.DocumentText);
                }
            }
        }


        [TestMethod]
        [TestProperty("TestSuite", "A")]
        public void PaneClosedUponLaunch()
        {
            var testScenarios = RegressionTestScenario.BuildLeftNavRegressionTestScenarios();
            foreach (var testScenario in testScenarios)
            {
                using (var setup = new TestSetupHelper(new[] { "NavigationView Tests", "Navigation Minimal Test" }))
                {
                    Log.Comment("Verify that NavigationView with DisplayMode set to 'Auto' and a narrow width does not display pane on load.");
                    CheckBox isAutoPaneOpenCheckBox = new CheckBox(FindElement.ById("IsAutoPaneOpenCheckBox"));
                    Wait.ForIdle();
                    Verify.IsTrue(isAutoPaneOpenCheckBox.ToggleState == ToggleState.Off);

                    Log.Comment("Verify that NavigationView with DisplayMode set to 'LeftMinimal' does not display pane on load.");
                    CheckBox isLeftMinimalPaneOpenCheckBox = new CheckBox(FindElement.ById("IsLeftMinimalPaneOpenCheckBox"));
                    Verify.IsTrue(isLeftMinimalPaneOpenCheckBox.ToggleState == ToggleState.Off);

                    Log.Comment("Verify that NavigationView with DisplayMode set to 'LeftCompact' does not display pane on load.");
                    CheckBox isLeftCompactPaneOpenCheckBox = new CheckBox(FindElement.ById("IsLeftCompactPaneOpenCheckBox"));
                    Verify.IsTrue(isLeftCompactPaneOpenCheckBox.ToggleState == ToggleState.Off);
                }

            }
        }

        [TestMethod]
        [TestProperty("TestSuite", "A")]
        public void PaneOpenCloseTestPartTwo() // Otherwise this test will exceed the 30 second timeout in catgates chk runs
        {
            var testScenarios = RegressionTestScenario.BuildLeftNavRegressionTestScenarios();
            foreach (var testScenario in testScenarios)
            {
                using (var setup = new TestSetupHelper(new[] { "NavigationView Tests", testScenario.TestPageName }))
                {
                    CheckBox isPaneOpenCheckBox = new CheckBox(FindElement.ById("IsPaneOpenCheckBox"));

                    // On phone, the pane will initially be in the closed compact state, so open it before
                    // proceeding with the test.
                    if (isPaneOpenCheckBox.ToggleState == ToggleState.Off)
                    {
                        using (var waiter = isPaneOpenCheckBox.GetToggledWaiter())
                        {
                            isPaneOpenCheckBox.Toggle();
                            waiter.Wait();
                        }
                    }

                    Verify.AreEqual(ToggleState.On, isPaneOpenCheckBox.ToggleState, "IsPaneOpen expected to be True");

                    Button navButton = new Button(FindElement.ById("TogglePaneButton"));

                    Log.Comment("Verify that after explicitly closing the nav pane, changing display mode doesn't reopen it");
                    navButton.Invoke();
                    Wait.ForIdle();
                    Verify.AreEqual(ToggleState.Off, isPaneOpenCheckBox.ToggleState, "IsPaneOpen expected to be False after explicitly closing the nav pane & changing display mode");
                    SetNavViewWidth(ControlWidth.Medium);
                    Wait.ForIdle();
                    Verify.AreEqual(ToggleState.Off, isPaneOpenCheckBox.ToggleState, "IsPaneOpen expected to be False");
                    SetNavViewWidth(ControlWidth.Wide);
                    Wait.ForIdle();
                    Verify.AreEqual(ToggleState.Off, isPaneOpenCheckBox.ToggleState, "IsPaneOpen expected to be False");

                    Log.Comment("Verify that selecting a menu item in minimal display mode opens the pane");
                    SetNavViewWidth(ControlWidth.Narrow);
                    Wait.ForIdle();
                    navButton.Invoke();
                    Wait.ForIdle();
                    Verify.AreEqual(ToggleState.On, isPaneOpenCheckBox.ToggleState, "IsPaneOpen expected to be True after selecting a menu item in minimal display mode");

                    Log.Comment("Invoke Music item to close the pane");
                    var music = new Button(FindElement.ByName("Music"));
                    music.Invoke();
                    Wait.ForIdle();

                    Verify.AreEqual(ToggleState.Off, isPaneOpenCheckBox.ToggleState, "IsPaneOpen expected to be False after invoking Music item");
                }
            }
        }

        [TestMethod]
        [TestProperty("TestSuite", "A")]
        public void IsSettingsVisibleTest()
        {
            var testScenarios = RegressionTestScenario.BuildAllRegressionTestScenarios();
            foreach (var testScenario in testScenarios)
            {
                using (var setup = new TestSetupHelper(new[] { "NavigationView Tests", testScenario.TestPageName }))
                {
                    String settings = testScenario.IsLeftNavTest ? "Settings" : "SettingsTopNavPaneItem";
                    Log.Comment("Verify that settings item is enabled by default");
                    VerifyElement.Found(settings, FindBy.Name);

                    CheckBox settingsCheckbox = new CheckBox(FindElement.ByName("SettingsItemVisibilityCheckbox"));

                    Log.Comment("Verify that settings item is not visible when IsSettingsVisible == false");
                    settingsCheckbox.Uncheck();
                    ElementCache.Clear();
                    Wait.ForIdle();
                    VerifyElement.NotFound(settings, FindBy.Name);

                    Log.Comment("Verify that settings item is visible when IsSettingsVisible == true");
                    settingsCheckbox.Check();
                    Wait.ForIdle();
                    VerifyElement.Found(settings, FindBy.Name);
                }
            }
        }

        [TestMethod]
        [TestProperty("TestSuite", "A")]
        public void IsPaneToggleButtonVisibleTest()
        {
            var testScenarios = RegressionTestScenario.BuildLeftNavRegressionTestScenarios();
            foreach (var testScenario in testScenarios)
            {
                using (var setup = new TestSetupHelper(new[] { "NavigationView Tests", testScenario.TestPageName }))
                {
                    Log.Comment("Verify that toggle button item is enabled by default");
                    VerifyElement.Found("TogglePaneButton", FindBy.Id);

                    CheckBox toggleCheckbox = new CheckBox(FindElement.ByName("PaneToggleButtonVisiblityCheckbox"));

                    Log.Comment("Verify that toggle button is not visible when IsPaneToggleButtonVisible == false");
                    toggleCheckbox.Uncheck();
                    Wait.ForIdle();
                    VerifyElement.NotFound("TogglePaneButton", FindBy.Id);

                    Log.Comment("Verify that settings item is visible when IsSettingsVisible == true");
                    toggleCheckbox.Check();
                    Wait.ForIdle();
                    VerifyElement.Found("SettingsNavPaneItem", FindBy.Id);
                }
            }
        }

        [TestMethod]
        [TestProperty("TestSuite", "A")]
        public void AlwaysShowHeaderTest()
        {
            var testScenarios = RegressionTestScenario.BuildLeftNavRegressionTestScenarios();
            foreach (var testScenario in testScenarios)
            {
                using (var setup = new TestSetupHelper(new[] { "NavigationView Tests", testScenario.TestPageName }))
                {
                    Log.Comment("Verify that header is visible by default");
                    VerifyElement.Found("Home as header", FindBy.Name);

                    CheckBox headerVisibilityCheckbox = new CheckBox(FindElement.ByName("HeaderVisiblityCheckbox"));

                    Log.Comment("Verify that header is not visible in display mode expanded when AlwaysShowHeader == false");
                    headerVisibilityCheckbox.Uncheck();
                    Wait.ForIdle();
                    VerifyElement.NotFound("Home as header", FindBy.Name);

                    Log.Comment("Verify that header is visible in display mode minimal when AlwaysShowHeader == false");
                    SetNavViewWidth(ControlWidth.Narrow);
                    Wait.ForIdle();
                    VerifyElement.Found("Home as header", FindBy.Name);

                    Log.Comment("Verify that header is not visible in display mode compact when AlwaysShowHeader == false");
                    SetNavViewWidth(ControlWidth.Medium);
                    Wait.ForIdle();
                    VerifyElement.NotFound("Home as header", FindBy.Name);

                    Log.Comment("Verify that header is visible in display mode compact when AlwaysShowHeader == true");
                    headerVisibilityCheckbox.Check();
                    Wait.ForIdle();
                    VerifyElement.Found("Home as header", FindBy.Name);

                    // PaneDisplayMode and Top option were added on RS5, so just run the next tests if we are not using RS4 Style
                    if (!testScenario.IsUsingRS4Style)
                    {
                        var panelDisplayModeComboBox = new ComboBox(FindElement.ByName("PaneDisplayModeCombobox"));
                        Log.Comment("Set PaneDisplayMode to Top");
                        panelDisplayModeComboBox.SelectItemByName("Top");
                        Wait.ForIdle();

                        Log.Comment("Verify that header is visible in Top display mode when AlwaysShowHeader == true");
                        VerifyElement.Found("Home as header", FindBy.Name);

                        Log.Comment("Verify that header is not visible in Top display mode when AlwaysShowHeader == false");
                        headerVisibilityCheckbox.Uncheck();
                        Wait.ForIdle();
                        VerifyElement.NotFound("Home as header", FindBy.Name);
                    }
                }
            }
        }

        [TestMethod]
        [TestProperty("TestSuite", "A")]
        public void PaneFooterContentTest()
        {
            using (var setup = new TestSetupHelper(new[] { "NavigationView Tests", "NavigationView Test" }))
            {
                Log.Comment("Verify that button in PaneFooterContent exists");
                VerifyElement.Found("FooterButton", FindBy.Id);
            }
        }

        [TestMethod]
        [TestProperty("TestSuite", "A")]
        public void AddRemoveItemTest()
        {
            var testScenarios = RegressionTestScenario.BuildLeftNavRegressionTestScenarios();
            foreach (var testScenario in testScenarios)
            {
                using (var setup = new TestSetupHelper(new[] { "NavigationView Tests", testScenario.TestPageName }))
                {
                    var addButton = FindElement.ById<Button>("AddItemButton");
                    var removeButton = FindElement.ById<Button>("RemoveItemButton");

                    Log.Comment("Verify that menu items can be added");
                    addButton.Invoke();
                    Wait.ForIdle();
                    VerifyElement.Found("New Menu Item 0", FindBy.Name);

                    Log.Comment("Verify that more menu items can be added");
                    addButton.Invoke();
                    Wait.ForIdle();
                    VerifyElement.Found("New Menu Item 1", FindBy.Name);

                    Log.Comment("Verify that menu items can be removed");
                    removeButton.Invoke();
                    Wait.ForIdle();
                    VerifyElement.NotFound("New Menu Item 1", FindBy.Name);
                    VerifyElement.Found("New Menu Item 0", FindBy.Name);

                    Log.Comment("Verify that more menu items can be removed");
                    removeButton.Invoke();
                    Wait.ForIdle();
                    VerifyElement.NotFound("New Menu Item 0", FindBy.Name);
                }
            }
        }

        [TestMethod]
        [TestProperty("TestSuite", "A")]
        public void AddRemoveOriginalItemTest()
        {
            var testScenarios = RegressionTestScenario.BuildLeftNavRegressionTestScenarios();
            foreach (var testScenario in testScenarios)
            {
                using (var setup = new TestSetupHelper(new[] { "NavigationView Tests", testScenario.TestPageName }))
                {
                    var addButton = FindElement.ById<Button>("AddItemButton");
                    var removeButton = FindElement.ById<Button>("RemoveItemButton");

                    Log.Comment("Verify that original menu items can be removed");
                    removeButton.Invoke();
                    Wait.ForIdle();
                    VerifyElement.NotFound("Integer", FindBy.Name);

                    Log.Comment("Verify that menu items can be added after removing");
                    addButton.Invoke();
                    Wait.ForIdle();
                    VerifyElement.Found("New Menu Item 0", FindBy.Name);
                }
            }
        }

        [TestMethod]
        [TestProperty("TestSuite", "A")]
        public void VerifyNavigationViewItemIsSelectedWorks()
        {
            using (var setup = new TestSetupHelper(new[] { "NavigationView Tests", "NavigationView Init Test" }))
            {
                Log.Comment("Verify the 1st NavItem.IsSelected=true works");
                UIObject item1 = FindElement.ByName("Albums");
                Verify.IsNotNull(item1);
                Verify.IsTrue(Convert.ToBoolean(item1.GetProperty(UIProperty.Get("SelectionItem.IsSelected"))));

                Log.Comment("Verify the 2nd NavItem.IsSelected=true is ignored");
                UIObject item2 = FindElement.ByName("People");
                Verify.IsNotNull(item2);
                Verify.IsFalse(Convert.ToBoolean(item2.GetProperty(UIProperty.Get("SelectionItem.IsSelected"))));
            }
        }

        [TestMethod]
        [TestProperty("TestSuite", "A")]
        public void ItemSourceTest()
        {
            using (var setup = new TestSetupHelper(new[] { "NavigationView Tests", "NavigationView Init Test" }))
            {
                var addButton = FindElement.ByName<Button>("AddItemButton");
                var removeButton = FindElement.ByName<Button>("RemoveItemButton");

                Log.Comment("Verify that the MenuItemsSource was loaded and is selected");
                UIObject item1 = FindElement.ByName("Menu Item 1");
                Verify.IsNotNull(item1);
                Verify.IsTrue(Convert.ToBoolean(item1.GetProperty(UIProperty.Get("SelectionItem.IsSelected"))));

                Log.Comment("Verify that menu items added to MenuItemsSource appear in the list");
                addButton.Invoke();
                Wait.ForIdle();
                VerifyElement.Found("New Menu Item", FindBy.Name);

                Log.Comment("Verify that menu items removed from MenuItemsSource disappear from the list");
                removeButton.Invoke();
                Wait.ForIdle();
                VerifyElement.NotFound("New Menu Item", FindBy.Name);
            }
        }

        [TestMethod]
        [TestProperty("TestSuite", "A")]
        public void VerifyPaneVisibleOnInit()
        {
            using (var setup = new TestSetupHelper(new[] { "NavigationView Tests", "NavigationView Init Test" }))
            {
                Log.Comment("Verify PaneIsVisibleItem is invisible");
                VerifyElement.NotFound("PaneIsVisibleItem", FindBy.Name);

                FindElement.ByName<Button>("ChangePaneVisible").Invoke();
                Wait.ForIdle();

                Log.Comment("Verify PaneIsVisibleItem is visible");
                VerifyElement.Found("PaneIsVisibleItem", FindBy.Name);

            }
        }

        [TestMethod]
        [TestProperty("TestSuite", "A")]
        public void VerifyNavigationViewItemResponseToClickAfterBeingMovedBetweenFrames()
        {
            using (var setup = new TestSetupHelper(new[] { "NavigationView Tests", "NavigationView Init Test" }))
            {
                var myLocationButton = FindElement.ByName<Button>("MyLocation");
                var switchFrameButton = FindElement.ByName<Button>("SwitchFrame");
                var result = new TextBlock(FindElement.ByName("MyLocationResult"));

                Log.Comment("Click on MyLocation Item and verify it's on Frame1");
                myLocationButton.Invoke();
                Wait.ForIdle();
                Verify.AreEqual(result.GetText(), "Frame1");

                Log.Comment("Click on SwitchFrame");
                switchFrameButton.Invoke();
                Wait.ForIdle();

                // tree structure changed and rebuild the cache.
                ElementCache.Clear();

                Log.Comment("Click on MyLocation Item and verify it's on Frame2");
                myLocationButton = FindElement.ByName<Button>("MyLocation");
                myLocationButton.Invoke();
                Wait.ForIdle();
                Verify.AreEqual(result.GetText(), "Frame2");
            }
        }

        [TestMethod]
        [TestProperty("TestSuite", "A")]
        public void ForceIsPaneOpenToFalseOnLeftNavTest()
        {
            using (var setup = new TestSetupHelper(new[] { "NavigationView Tests", "Navigation IsPaneOpen Test" }))
            {
                Log.Comment("Verify IsPaneOpen=False would not open the pane by default");
                CheckBox isPaneOpenCheckBox = new CheckBox(FindElement.ById("IsPaneOpenCheckBox"));
                Verify.AreEqual(ToggleState.Off, isPaneOpenCheckBox.ToggleState, "IsPaneOpen expected to be False");

                Button navButton = new Button(FindElement.ById("TogglePaneButton"));

                Log.Comment("Verify that clicking the navigation button opens the nav pane");
                navButton.Invoke();
                Wait.ForIdle();
                Verify.AreEqual(ToggleState.On, isPaneOpenCheckBox.ToggleState, "IsPaneOpen expected to be True after clicking the navigation button");
            }
        }

        [TestMethod]
        [TestProperty("TestSuite", "A")]
        public void DisabledItemTest()
        {
            var testScenarios = RegressionTestScenario.BuildLeftNavRegressionTestScenarios();
            foreach (var testScenario in testScenarios)
            {
                using (var setup = new TestSetupHelper(new[] { "NavigationView Tests", testScenario.TestPageName }))
                {
                    UIObject moviesItem = FindElement.ByName("Movies");
                    CheckBox moviesEnabledCheckbox = new CheckBox(FindElement.ByName("MoviesEnabledCheckbox"));

                    Log.Comment("Verify that Movies item is enabled");
                    Verify.IsTrue(moviesItem.IsEnabled);

                    Log.Comment("Uncheck checkbox to disable Movies item");
                    moviesEnabledCheckbox.Uncheck();
                    Wait.ForIdle();

                    Log.Comment("Verify that Movies item is disabled");
                    Verify.IsFalse(moviesItem.IsEnabled);

                    Log.Comment("Check checkbox to enable Movies item");
                    moviesEnabledCheckbox.Check();
                    Wait.ForIdle();

                    Log.Comment("Verify that Movies item is enabled");
                    Verify.IsTrue(moviesItem.IsEnabled);
                }
            }
        }

        [TestMethod] // bug 16644730
        [TestProperty("TestSuite", "A")]
        public void VerifySettingsWidthOnLeftNavMediumMode()
        {
            using (var setup = new TestSetupHelper(new[] { "NavigationView Tests", "NavigationView Test" }))
            {
                SetNavViewWidth(ControlWidth.Wide);
                Wait.ForIdle();

                Button navButton = new Button(FindElement.ById("SettingsNavPaneItem"));
                Log.Comment("Verify that the SettingsNavPaneItem size in Expanded mode and actual width is " + navButton.BoundingRectangle.Width);

                // NavigationViewCompactPaneLength is 40 or 48 in different release. This test case doesn't need an exactly number of width, so just choose 48 as the boundary
                Verify.IsTrue(navButton.BoundingRectangle.Width > 48);

                SetNavViewWidth(ControlWidth.Medium);
                Wait.ForIdle();

                Log.Comment("Verify that the SettingsNavPaneItem size in Medium mode and actual width is " + navButton.BoundingRectangle.Width);
                Verify.IsTrue(navButton.BoundingRectangle.Width <= 48);
            }
        }

        [TestMethod]
        [TestProperty("TestSuite", "A")]
        public void AutoSuggestBoxTest()
        {
            var testScenarios = RegressionTestScenario.BuildLeftNavRegressionTestScenarios();
            foreach (var testScenario in testScenarios)
            {
                using (var setup = new TestSetupHelper(new[] { "NavigationView Tests", testScenario.TestPageName }))
                {
                    SetNavViewWidth(ControlWidth.Wide);
                    Wait.ForIdle();

                    Log.Comment("Verify that the AutoSuggestBox is visible and the search button is not in Expanded mode");
                    VerifyElement.Found("PaneAutoSuggestBox", FindBy.Name);
                    VerifyElement.NotFound("Click to search", FindBy.Name);

                    SetNavViewWidth(ControlWidth.Medium);
                    Wait.ForIdle();

                    Log.Comment("Verify that the AutoSuggestBox is not visible and the search button is in Compact mode with the pane closed");
                    VerifyElement.NotFound("PaneAutoSuggestBox", FindBy.Name);
                    Button searchButton = new Button(FindElement.ByName("Click to search"));
                    Verify.IsNotNull(searchButton);

                    Log.Comment("Verify that invoking the search button opens the pane and put focus in the AutoSuggestBox");
                    CheckBox isPaneOpenCheckBox = new CheckBox(FindElement.ById("IsPaneOpenCheckBox"));
                    Verify.AreEqual(ToggleState.Off, isPaneOpenCheckBox.ToggleState, "IsPaneOpen expected to be False");

                    searchButton.Invoke();
                    Wait.ForIdle();

                    Verify.AreEqual(ToggleState.On, isPaneOpenCheckBox.ToggleState, "IsPaneOpen expected to be True");

                    // AutoSuggestBox never gets keyboard focus itself; focus goes to the edit box inside it
                    UIObject autoSuggestEditBox = FindElement.ByNameAndClassName("PaneAutoSuggestBox", "TextBox");
                    Verify.IsNotNull(autoSuggestEditBox);
                    Verify.IsTrue(autoSuggestEditBox.HasKeyboardFocus);

                    Log.Comment("Verify that setting AutoSuggestBox to null removes it and the search button");
                    CheckBox autoSuggestCheckBox = new CheckBox(FindElement.ByName("AutoSuggestCheckbox"));
                    autoSuggestCheckBox.Uncheck();
                    Wait.ForIdle();

                    VerifyElement.NotFound("PaneAutoSuggestBox", FindBy.Name);
                    VerifyElement.NotFound("Click to search", FindBy.Name);

                    Log.Comment("Verify that setting AutoSuggestBox puts it back");
                    autoSuggestCheckBox.Check();
                    Wait.ForIdle();

                    VerifyElement.Found("PaneAutoSuggestBox", FindBy.Name);
                }
            }
        }

        [TestMethod]
        [TestProperty("TestSuite", "A")]
        public void AutoSuggestBoxOnTopNavTest()
        {
            using (var setup = new TestSetupHelper(new[] { "NavigationView Tests", "NavigationView TopNav Test" }))
            {
                ElementCache.Refresh();
                ElementCache.Dump();
                Log.Comment("Verify that the AutoSuggestBox is visible by default");
                VerifyElement.Found("PaneAutoSuggestBox", FindBy.Name);

                Log.Comment("Verify that setting AutoSuggestBox to null removes it and the search button");
                CheckBox autoSuggestCheckBox = new CheckBox(FindElement.ByName("AutoSuggestCheckbox"));
                autoSuggestCheckBox.Uncheck();
                Wait.ForIdle();

                VerifyElement.NotFound("PaneAutoSuggestBox", FindBy.Name);

                Log.Comment("Verify that setting AutoSuggestBox puts it back");
                autoSuggestCheckBox.Check();
                Wait.ForIdle();

                VerifyElement.Found("PaneAutoSuggestBox", FindBy.Name);
            }
        }

        [TestMethod]
        [TestProperty("TestSuite", "A")]
        public void VerifyFocusNotLostWhenTabbingWithBackButtonEnabled()
        {
            using (var setup = new TestSetupHelper(new[] { "NavigationView Tests", "NavigationView TopNav Test" }))
            {
                CheckBox checkBox = new CheckBox(FindElement.ByName("BackButtonEnabledCheckbox"));
                Log.Comment("Checking Back Enabled");

                checkBox.Check();
                Wait.ForIdle();

                // Pick an item close to the end of the content and set focus on it.
                CheckBox cancelClosingCheckbox = new CheckBox(FindElement.ById("CancelClosingEvents"));
                cancelClosingCheckbox.SetFocus();
                Wait.ForIdle();

                // Tab a number of times so that we get past the last item
                // in the content.
                for (int i = 0; i < 10; i++)
                {
                    KeyboardHelper.PressKey(Key.Tab);
                    Wait.ForIdle();
                }

                // Verify that we do not lose focus.
                AutomationElement focusedElement = AutomationElement.FocusedElement;
                Verify.IsNotNull(focusedElement);
            }
        }

        [TestMethod] //bug 17792706
        [TestProperty("TestSuite", "A")]
        public void BackButtonPlaceHolderOnTopNavTest()
        {
            using (var setup = new TestSetupHelper(new[] { "NavigationView Tests", "Top NavigationView Test" }))
            {
                var getActiveVisualStateButton = new Button(FindElement.ByName("GetActiveVisualState"));
                var invokeResult = new Edit(FindElement.ById("TestResult"));
                using (var waiter = new ValueChangedEventWaiter(invokeResult))
                {
                    getActiveVisualStateButton.Click();
                    waiter.Wait();
                }

                Verify.IsTrue(invokeResult.Value.Contains("BackButtonVisible"));

                Log.Comment("Hide backbutton");
                var backButtonCheckBox = new CheckBox(FindElement.ByName("BackButtonVisibilityCheckbox"));

                backButtonCheckBox.Uncheck();
                Wait.ForIdle();

                using (var waiter = new ValueChangedEventWaiter(invokeResult))
                {
                    getActiveVisualStateButton.Click();
                    waiter.Wait();
                }

                Verify.IsTrue(invokeResult.Value.Contains("BackButtonCollapsed"));

                Log.Comment("Show backbutton");
                backButtonCheckBox.Check();
                Wait.ForIdle();

                using (var waiter = new ValueChangedEventWaiter(invokeResult))
                {
                    getActiveVisualStateButton.Click();
                    waiter.Wait();
                }
                Verify.IsTrue(invokeResult.Value.Contains("BackButtonVisible"));
            }
        }

        [TestMethod]
        [TestProperty("TestSuite", "B")]
        public void NavigationViewDensityChange()
        {
            using (var setup = new TestSetupHelper(new[] { "NavigationView Tests", "NavigationView Test" }))
            {
                int height = FindElement.ById("AppsItem").BoundingRectangle.Height;
                Verify.AreEqual(height, 40);
            }
        }

        //[TestMethod]
        [TestProperty("TestSuite", "B")]
        // Disabled due to: Bug 18650478: Test instability: NavigationViewTests.TitleBarTest
        public void TitleBarTest()
        {
            var testScenarios = RegressionTestScenario.BuildLeftNavRegressionTestScenarios();
            foreach (var testScenario in testScenarios)
            {
                using (IDisposable page1 = new TestSetupHelper("NavigationView Tests"),
                    page2 = new TestSetupHelper(testScenario.TestPageName))
                {
                    CheckBox titleBarCheckbox = new CheckBox(FindElement.ByName("TitleBarCheckbox"));
                    CheckBox testFrameCheckbox = new CheckBox(FindElement.ByName("TestFrameCheckbox"));
                    Button navButton = new Button(FindElement.ById("TogglePaneButton"));
                    Button backButton = new Button(FindElement.ByName("NavigationViewBackButton"));
                    Button fullScreenButton = new Button(FindElement.ById("FullScreenInvokerButton"));

                    int testFrameBarHeight = FindElement.ById("__BackButton").BoundingRectangle.Height;

                    // The title bar is a peer of the CoreWindow, so we have to search one level up.
                    UIObject titleBar;
                    TestEnvironment.Application.CoreWindow.Parent.Descendants.TryFind(UICondition.CreateFromClassName("ApplicationFrameTitleBarWindow"), out titleBar);
                    int titleBarHeight = titleBar.BoundingRectangle.Height;

                    double backButtonSpace = backButton.BoundingRectangle.Height;
                    if (!PlatformConfiguration.IsOsVersionGreaterThanOrEqual(OSVersion.Redstone4))
                    {
                        backButtonSpace += 4; // back button is bigger on older OSes
                    }

                    int tabbedShellAffordance = 0;
                    if (PlatformConfiguration.IsOsVersionGreaterThanOrEqual(OSVersion.Redstone4))
                    {
                        if (TestHelpers.SystemTabbedShellIsEnabled)
                        {
                            titleBarHeight = 0;
                            tabbedShellAffordance = testFrameBarHeight;
                            Log.Comment("Tabbed shell is enabled, adjusting expectations...");
                        }
                    }

                    Log.Comment("Test scenario: Standard NavView control.");
                    Log.Comment("Verify that the toggle button y = height of title bar + height of test frame bar + spacing of back button");
                    Verify.AreEqual(testFrameBarHeight + titleBarHeight + backButtonSpace + tabbedShellAffordance, navButton.BoundingRectangle.Y);

                    Log.Comment("Test scenario: ExtendViewIntoTitleBar:");
                    titleBarCheckbox.Uncheck();
                    Wait.ForIdle();

                    Log.Comment("Verify that the toggle button y = height of test frame bar + back button spacing");

                    TestEnvironment.VerifyAreEqualWithRetry(20,
                        () => (int)(testFrameBarHeight + backButtonSpace + tabbedShellAffordance),
                        () => (int)(navButton.BoundingRectangle.Y));


                    Log.Comment("Test scenario: Hide TestFrame:");
                    titleBarCheckbox.Check();
                    testFrameCheckbox.Uncheck();
                    Wait.ForIdle();

                    Log.Comment("Verify that the toggle button y = height of title bar + back button spacing");
                    Verify.AreEqual(titleBarHeight + backButtonSpace + tabbedShellAffordance, navButton.BoundingRectangle.Y);


                    Log.Comment("Test scenario: Hide TestFrame and ExtendViewIntoTitleBar:");
                    titleBarCheckbox.Uncheck();
                    Wait.ForIdle();

                    if (!testScenario.IsUsingRS4Style)
                    {
                        // If we extend the backbutton to titlebar area, the button is not clickable. so the new implementation keeps backbutton not in titlebar area.
                        Log.Comment("Verify that the toggle button y = height of title bar + back button spacing");
                        Verify.AreEqual(titleBarHeight + backButtonSpace + tabbedShellAffordance, navButton.BoundingRectangle.Y);
                    }
                    else
                    {
                        // To maintain back compat we maintain RS4 behavior when using the RS4 style:
                        Log.Comment("Verify that the toggle button y = back button spacing");
                        Verify.AreEqual(backButtonSpace + tabbedShellAffordance, navButton.BoundingRectangle.Y);
                    }

                    Log.Comment("Test scenario: Fullscreen mode:");
                    Log.Comment("Invoking fullscreen button:");
                    fullScreenButton.Invoke();
                    Wait.ForIdle();

                    TestEnvironment.VerifyAreEqualWithRetry(20,
                        () => 0,
                        () => backButton.BoundingRectangle.Y);
                    Log.Comment("Verify that the toggle button y = back button spacing");
                    Verify.AreEqual(backButtonSpace + tabbedShellAffordance, navButton.BoundingRectangle.Y);


                    fullScreenButton.Invoke();
                    Wait.ForIdle();
                    titleBarCheckbox.Check();
                    testFrameCheckbox.Check();
                }
            }
        }

        [TestMethod]
        [TestProperty("TestSuite", "B")]
        public void VerifyBackButtonHidesWhenInMinimalOpenState()
        {
            var testScenarios = RegressionTestScenario.BuildLeftNavRegressionTestScenarios();
            foreach (var testScenario in testScenarios)
            {
                using (var setup = new TestSetupHelper(new[] { "NavigationView Tests", testScenario.TestPageName }))
                {
                    TextBlock displayModeTextBox = new TextBlock(FindElement.ByName("DisplayModeTextBox"));

                    Log.Comment("Test the adaptive layout with the default Compact and Expanded mode Thresholds");
                    SetNavViewWidth(ControlWidth.Narrow);
                    Wait.ForIdle();
                    Verify.AreEqual(minimal, displayModeTextBox.DocumentText);

                    CheckBox isPaneOpenCheckBox = new CheckBox(FindElement.ById("IsPaneOpenCheckBox"));
                    isPaneOpenCheckBox.Check();
                    Wait.ForIdle();

                    VerifyElement.NotFound("NavigationViewBackButton", FindBy.Name);
                }
            }
        }

        [TestMethod]
        [TestProperty("TestSuite", "B")]
        public void ArrowKeyNavigationTest()
        {
            var testScenarios = RegressionTestScenario.BuildLeftNavRegressionTestScenarios();
            foreach (var testScenario in testScenarios)
            {
                using (var setup = new TestSetupHelper(new[] { "NavigationView Tests", testScenario.TestPageName }))
                {
                    SetNavViewWidth(ControlWidth.Wide);

                    Button togglePaneButton = new Button(FindElement.ById("TogglePaneButton"));
                    togglePaneButton.SetFocus();
                    Wait.ForIdle();

                    // Grab references to all the menu items in the test UI
                    UIObject searchBox = FindElement.ByNameAndClassName("PaneAutoSuggestBox", "TextBox");
                    UIObject item1 = FindElement.ByName("Home");
                    UIObject item2 = FindElement.ByName("Apps");
                    UIObject item3 = FindElement.ByName("Games");
                    UIObject item4 = FindElement.ByName("Music");
                    UIObject item5 = FindElement.ByName("Movies");
                    UIObject item6 = FindElement.ByName("TV");
                    UIObject settingsItem = FindElement.ByName("Settings");

                    Log.Comment("Verify that tab from the TogglePaneButton goes to the search box");
                    KeyboardHelper.PressKey(Key.Tab);
                    Wait.ForIdle();
                    Verify.IsTrue(searchBox.HasKeyboardFocus);

                    Log.Comment("Verify that tab from search box goes to the first item");
                    KeyboardHelper.PressKey(Key.Tab);
                    Wait.ForIdle();
                    Verify.IsTrue(item1.HasKeyboardFocus);

                    Log.Comment("Verify that down arrow can navigate through all items");
                    KeyboardHelper.PressKey(Key.Down);
                    Wait.ForIdle();
                    Verify.IsTrue(item2.HasKeyboardFocus);

                    KeyboardHelper.PressKey(Key.Down);
                    Wait.ForIdle();
                    Verify.IsTrue(item3.HasKeyboardFocus);

                    KeyboardHelper.PressKey(Key.Down);
                    Wait.ForIdle();
                    Verify.IsTrue(item4.HasKeyboardFocus);

                    KeyboardHelper.PressKey(Key.Down);
                    Wait.ForIdle();
                    Verify.IsTrue(item5.HasKeyboardFocus);

                    KeyboardHelper.PressKey(Key.Down);
                    Wait.ForIdle();
                    Verify.IsTrue(item6.HasKeyboardFocus);

                    Log.Comment("Verify that tab twice from the last menu item goes to the settings item");
                    KeyboardHelper.PressKey(Key.Tab, ModifierKey.None, 2);
                    Wait.ForIdle();
                    Verify.IsTrue(settingsItem.HasKeyboardFocus);

                    Log.Comment("Verify that shift+tab twice from the settings item goes to the last menu item");
                    KeyboardHelper.PressKey(Key.Tab, ModifierKey.Shift, 2);
                    Wait.ForIdle();
                    Verify.IsTrue(item6.HasKeyboardFocus);

                    Log.Comment("Verify that up arrow can navigate through all items");
                    KeyboardHelper.PressKey(Key.Up);
                    Wait.ForIdle();
                    Verify.IsTrue(item5.HasKeyboardFocus);

                    KeyboardHelper.PressKey(Key.Up);
                    Wait.ForIdle();
                    Verify.IsTrue(item4.HasKeyboardFocus);

                    KeyboardHelper.PressKey(Key.Up);
                    Wait.ForIdle();
                    Verify.IsTrue(item3.HasKeyboardFocus);

                    KeyboardHelper.PressKey(Key.Up);
                    Wait.ForIdle();
                    Verify.IsTrue(item2.HasKeyboardFocus);

                    KeyboardHelper.PressKey(Key.Up);
                    Wait.ForIdle();
                    Verify.IsTrue(item1.HasKeyboardFocus);

                    Log.Comment("Verify that shift+tab from the first menu item goes to the search box");
                    KeyboardHelper.PressKey(Key.Tab, ModifierKey.Shift);
                    Wait.ForIdle();
                    Verify.IsTrue(searchBox.HasKeyboardFocus);

                    Log.Comment("Verify that shift+tab from the search box goes to the TogglePaneButton");
                    KeyboardHelper.PressKey(Key.Tab, ModifierKey.Shift);
                    Wait.ForIdle();
                    Verify.IsTrue(togglePaneButton.HasKeyboardFocus);
                }
            }
        }

        [TestMethod]
        [TestProperty("TestSuite", "B")]
        public void TabNavigationTest()
        {
            var testScenarios = RegressionTestScenario.BuildLeftNavRegressionTestScenarios();
            foreach (var testScenario in testScenarios)
            {
                using (var setup = new TestSetupHelper(new[] { "NavigationView Tests", testScenario.TestPageName }))
                {
                    SetNavViewWidth(ControlWidth.Wide);

                    Button togglePaneButton = new Button(FindElement.ById("TogglePaneButton"));
                    UIObject searchBox = FindElement.ByNameAndClassName("PaneAutoSuggestBox", "TextBox");
                    UIObject firstItem = FindElement.ByName("Home");
                    UIObject settingsItem = FindElement.ByName("Settings");
                    togglePaneButton.SetFocus();
                    Wait.ForIdle();

                    Log.Comment("Verify that pressing tab while TogglePaneButton has focus moves to the search box");
                    KeyboardHelper.PressKey(Key.Tab);
                    Wait.ForIdle();
                    Verify.IsTrue(searchBox.HasKeyboardFocus);

                    Log.Comment("Verify that pressing tab while the search box has focus moves to the first menu item");
                    KeyboardHelper.PressKey(Key.Tab);
                    Wait.ForIdle();
                    Verify.IsTrue(firstItem.HasKeyboardFocus);

                    Log.Comment("Verify that pressing tab twice more will move focus to the settings item");
                    KeyboardHelper.PressKey(Key.Tab, ModifierKey.None, 2);
                    Wait.ForIdle();
                    Verify.IsTrue(settingsItem.HasKeyboardFocus);

                    Log.Comment("Verify that pressing SHIFT+tab twice will move focus to the first menu item");
                    KeyboardHelper.PressKey(Key.Tab, ModifierKey.Shift, 2);
                    Wait.ForIdle();
                    Verify.IsTrue(firstItem.HasKeyboardFocus);

                    Log.Comment("Verify that pressing SHIFT+tab will move focus to the search box");
                    KeyboardHelper.PressKey(Key.Tab, ModifierKey.Shift, 1);
                    Wait.ForIdle();
                    Verify.IsTrue(searchBox.HasKeyboardFocus);

                    Log.Comment("Verify that pressing SHIFT+tab will move focus to the TogglePaneButton");
                    KeyboardHelper.PressKey(Key.Tab, ModifierKey.Shift, 1);
                    Wait.ForIdle();
                    Verify.IsTrue(togglePaneButton.HasKeyboardFocus);
                }
            }
        }

        [TestMethod]
        [TestProperty("TestSuite", "B")]
        public void LeftNavigationFocusKindRevealTest()
        {
            using (var setup = new TestSetupHelper(new[] { "NavigationView Tests", "NavigationView Test" }))
            {
                if (!PlatformConfiguration.IsOsVersionGreaterThanOrEqual(OSVersion.Redstone4))
                {
                    Log.Warning("Test is disabled because FocusVisualKind.Reveal requires rs4+");
                    return;
                }

                Log.Comment("Invoke button GetHomeItemRevealVisualState");
                Button getHomeItemRevealVisualState = new Button(FindElement.ByName("GetHomeItemRevealVisualState"));
                getHomeItemRevealVisualState.Invoke();
                Wait.ForIdle();

                Log.Comment("Verify No OnLeftNavigationReveal visualstate");
                var state = TryFindElement.ById("OnLeftNavigationRevealVisualState");
                Verify.AreEqual("False", state.GetText());

                Log.Comment("Change FocusVisualKind to Reveal");
                Button changeFocusVisualKind = new Button(FindElement.ByName("ChangeFocusVisualKind"));
                changeFocusVisualKind.Invoke();
                Wait.ForIdle();

                Log.Comment("Invoke button GetHomeItemRevealVisualState");
                getHomeItemRevealVisualState.Invoke();
                Wait.ForIdle();
                // changing FocusVisualKind impacts others test cases, and we need to change it back immediately.
                // So recover it to default before verify state1 visualstate
                var state1 = state.GetText();

                Log.Comment("Change FocusVisualKind to default");
                changeFocusVisualKind.Invoke();
                Wait.ForIdle();

                Log.Comment("Invoke button GetHomeItemRevealVisualState");
                getHomeItemRevealVisualState.Invoke();
                Wait.ForIdle();
                var state2 = state.GetText();

                Verify.AreEqual("True", state1, "There is OnLeftNavigationReveal visualstate");
                Verify.AreEqual("False", state2, "No OnLeftNavigationReveal visualstate");
            }
        }

        private bool IsItemInTopNavPrimaryList(string text)
        {
            var list = TryFindElement.ById("TopNavMenuItemsHost");
            Verify.IsTrue(list != null, "TopNavMenuItemsHost exists");
            foreach (var item in list.Children)
            {
                if (item != null)
                {
                    foreach (var v in new List<string> { item.AutomationId, item.ClassName, item.Name })
                    {
                        if (v != null && v.Contains(text))
                        {
                            return true;
                        }
                    }
                }
            }
            return false;
        }

        [TestMethod]
        [TestProperty("TestSuite", "B")]
        // To verify two problems:
        // 1. NavigationViewItem not in overflow menu
        //      Layout doesn't know about overflow, so changing the content of NavigationViewItem may not trigger MeasureOverride
        //      Verify NavigationView will handle this
        // 2. NavigationViewItem in overflow menu
        //      We cached the Width when moving items to overflow, and cached width would be used to recover items to primary
        //      This test case verifies that cache is invalidated if content is changed for NavigationViewItem
        public void VerifyNavigationViewContentChangeOnTopNavImpactsLayout()
        {
            using (var setup = new TestSetupHelper(new[] { "NavigationView Tests", "Top NavigationView Test" }))
            {
                Log.Comment("Verify there is overflow button");
                VerifyElement.Found("TopNavOverflowButton", FindBy.Id);

                Verify.IsTrue(IsItemInTopNavPrimaryList("Games"), "Games not in overflow");

                Log.Comment("Change Games Content to a long string");
                Button changeGamesContent = new Button(FindElement.ByName("ChangeGamesContent"));
                changeGamesContent.Invoke();
                Wait.ForIdle();

                Log.Comment("Verify Content change in primary may push Games item to overflow");
                Verify.IsFalse(IsItemInTopNavPrimaryList("Games"), "Games is moved to overflow");

                Log.Comment("Clear Content of all NavigationViewItems");
                Button clearNavItemContent = new Button(FindElement.ByName("ClearNavItemContent"));
                clearNavItemContent.Invoke();
                Wait.ForIdle();

                Log.Comment("Verify all items are moved out of overflow menu");
                VerifyElement.NotFound("TopNavOverflowButton", FindBy.Id);

                Log.Comment("Change Games Content to a long string");
                changeGamesContent.Invoke();
                Wait.ForIdle();

                Log.Comment("Verify change content of Game makes it to overflow");
                Verify.IsFalse(IsItemInTopNavPrimaryList("Games"), "Games is moved to overflow");

                Log.Comment("Clear Content of Games which is in overflow");
                clearNavItemContent.Invoke();
                Wait.ForIdle();

                // If NavigationViewItem is in overflow and the popup is not opened, we can't get NavigationView by the visualtree from NavigationViewItem itself
                // Change the content of NavigationViewItem in overflow will not Invalidate Layout, and request user to invalid measure.
                Log.Comment("Invalid Measure");
                Button invalidateMeasure = new Button(FindElement.ByName("NavInvalidateMeasure"));
                invalidateMeasure.Invoke();
                Wait.ForIdle();

                Log.Comment("Verify cached width is invalidated and InvalidateMeasure will move all items out of overflow");
                VerifyElement.NotFound("TopNavOverflowButton", FindBy.Id);
            }
        }

        [TestMethod]
        [TestProperty("TestSuite", "B")]
        public void TopNavigationOverflowWidthLongNavItemTest()
        {
            using (var setup = new TestSetupHelper(new[] { "NavigationView Tests", "Top NavigationView Test" }))
            {
                var longNavItemPartialContent = "Gates";
                var primaryCount = GetTopNavigationItems(TopNavPosition.Primary).Count;

                Log.Comment("Add a long navigationview item which text includes " + longNavItemPartialContent);
                Button button = new Button(FindElement.ByName("AddLongNavItem"));
                button.Invoke();
                Wait.ForIdle();

                var count = GetTopNavigationItems(TopNavPosition.Primary).Count;
                Verify.AreEqual(primaryCount, count, "The appended nav item goes to overflow");

                // Select the longest nav item
                OpenOverflowMenuAndInvokeItem(longNavItemPartialContent);

                count = GetTopNavigationItems(TopNavPosition.Primary).Count;
                Verify.IsTrue(primaryCount - count >= 2, "Longest nav item make more than 1 items to overflow " + primaryCount + " vs " + count);

                // Select the shortest IntegerItem which content is 7
                OpenOverflowMenuAndInvokeItem("IntegerItem");
                Verify.IsTrue(
                    GetTopNavigationItems(TopNavPosition.Primary).
                        Where(item => UIObjectContains(item, longNavItemPartialContent)).
                        Count() == 0,
                    "Longest nav item is pushed to overflow");

                count = GetTopNavigationItems(TopNavPosition.Primary).Count;
                Verify.IsTrue(primaryCount <= count,
                    "Select the shortest item make more item to primary " + primaryCount + " vs " + count);
            }
        }

        [TestMethod]
        [TestProperty("TestSuite", "B")]
        public void TopNavigationOverflowButtonTest()
        {
            using (var setup = new TestSetupHelper(new[] { "NavigationView Tests", "Top NavigationView Test" }))
            {
                Log.Comment("Add ten items to make overflow happen");
                Button addTenItems = new Button(FindElement.ByName("AddTenItems"));
                addTenItems.Invoke();
                Wait.ForIdle();

                Log.Comment("Get and Check that active visualstate contains OverflowButtonWithLabel");
                var getActiveVisualStateButton = new Button(FindElement.ByName("GetActiveVisualState"));
                var invokeResult = new Edit(FindElement.ById("TestResult"));
                using (var waiter = new ValueChangedEventWaiter(invokeResult))
                {
                    getActiveVisualStateButton.Click();
                    waiter.Wait();
                }

                Verify.IsTrue(invokeResult.Value.Contains("OverflowButtonWithLabel"));

                Log.Comment("Hide the overflow button label");
                var changeOverflowLabelVisibility = new CheckBox(FindElement.ByName("ChangeOverflowLabelVisibility"));
                changeOverflowLabelVisibility.Uncheck();
                Wait.ForIdle();

                Log.Comment("Get and Check that active visualstate contains OverflowButtonNoLabel");
                using (var waiter = new ValueChangedEventWaiter(invokeResult))
                {
                    getActiveVisualStateButton.Click();
                    waiter.Wait();
                }

                Verify.IsTrue(invokeResult.Value.Contains("OverflowButtonNoLabel"));
            }
        }

        [TestMethod]
        [TestProperty("TestSuite", "B")]
        public void ContentOverlayTest()
        {
            using (var setup = new TestSetupHelper(new[] { "NavigationView Tests", "Top NavigationView Test" }))
            {
                var topNavAutomationId = "TopNavMenuItemsHost";
                var contentOverlayName = "CONTENT OVERLAY";
                var addRemoveContentOverlayButton = new Button(FindElement.ById("AddRemoveContentOverlay"));
                var changeTopNavVisibilityButton = new Button(FindElement.ById("ChangeTopNavVisibility"));

                Log.Comment("Verify that after NavView loads, the top nav is visible and that there is no content overlay");
                VerifyElement.Found(topNavAutomationId, FindBy.Id);
                VerifyElement.NotFound(contentOverlayName, FindBy.Name);

                addRemoveContentOverlayButton.Click();
                Wait.ForIdle();

                Log.Comment("Verify that after content overlay is added, the top nav is visible and the content overlay too");
                VerifyElement.Found(topNavAutomationId, FindBy.Id);
                VerifyElement.Found(contentOverlayName, FindBy.Name);

                changeTopNavVisibilityButton.Click();
                Wait.ForIdle();

                Log.Comment("Verify that after setting IsPaneVisible to false, the top nav is hidden and the content overlay is still visible");
                VerifyElement.NotFound(topNavAutomationId, FindBy.Id);
                VerifyElement.Found(contentOverlayName, FindBy.Name);

                changeTopNavVisibilityButton.Click();
                Wait.ForIdle();

                Log.Comment("Verify that after setting IsPaneVisible to true, the top nav is visible and the content overlay remains visible");
                VerifyElement.Found(topNavAutomationId, FindBy.Id);
                VerifyElement.Found(contentOverlayName, FindBy.Name);
            }
        }

        [TestMethod]
        [TestProperty("TestSuite", "B")]
        public void TopPaddingTest()
        {
            using (var setup = new TestSetupHelper(new[] { "NavigationView Tests", "Top NavigationView Store Test" }))
            {
                var moveContentUnderTitleBarButton = new Button(FindElement.ById("MoveContentUnderTopnavTitleBar"));
                var flipIsTitleBarAutoPaddingEnabledButton = new Button(FindElement.ById("FlipIsTitleBarAutoPaddingEnabledButton"));
                var getTopPaddingHeightButton = new Button(FindElement.ById("GetTopPaddingHeightButton"));
                var fullScreenButton = new Button(FindElement.ById("FullScreenInvokerButton"));
                var navViewIsTitleBarAutoPaddingEnabledId = "NavViewIsTitleBarAutoPaddingEnabled";
                var topPaddingRenderedValueId = "TopPaddingRenderedValue";
                UIObject navViewIsTitleBarAutoPaddingEnabled = null;
                UIObject topNavTopPadding = null;

                // Checking top padding is added for regular Desktop
                Log.Comment("Setting TitleBar.ExtendViewIntoTitleBar to True");
                moveContentUnderTitleBarButton.Click();
                Wait.ForIdle();

                Log.Comment("Accessing TopPadding Height");
                getTopPaddingHeightButton.Click();
                Wait.ForIdle();

                navViewIsTitleBarAutoPaddingEnabled = TryFindElement.ById(navViewIsTitleBarAutoPaddingEnabledId);
                Verify.IsNotNull(navViewIsTitleBarAutoPaddingEnabled);
                Log.Comment($"NavView.IsTitleBarAutoPaddingEnabled: {navViewIsTitleBarAutoPaddingEnabled.GetText()}");
                Verify.AreEqual("True", navViewIsTitleBarAutoPaddingEnabled.GetText());

                topNavTopPadding = TryFindElement.ById(topPaddingRenderedValueId);
                Verify.IsNotNull(topNavTopPadding);
                Log.Comment($"TopPadding Height: {topNavTopPadding.GetText()}");

                if (!PlatformConfiguration.IsOsVersionGreaterThanOrEqual(OSVersion.Redstone5))
                {
                    Verify.AreEqual("32", topNavTopPadding.GetText());
                }
                else
                {
                    // To detect if it's in tabbed sets, CoreApplicationViewTitleBar.IsVisible can be used to check in MUXControlsTestApp
                    // Not all branches enabled tabbed shell, also not all default setting with tabbed shell enabled
                    // We skip the test if tabbedshell is disabled.
                    if (TryFindElement.ById("TitleBarIsVisible").GetText().Equals("True"))
                    {
                        Log.Comment("Tabbed Shell is disabled or not enabled for this application, skip Verify");
                    }
                    else
                    {
                        Verify.AreEqual("0", topNavTopPadding.GetText());
                    }
                }

                Log.Comment("Setting IsTitleBarAutoPaddingEnabled to False");
                flipIsTitleBarAutoPaddingEnabledButton.Click();
                Wait.ForIdle();

                Log.Comment($"NavView.IsTitleBarAutoPaddingEnabled: {navViewIsTitleBarAutoPaddingEnabled.GetText()}");
                Verify.AreEqual("False", navViewIsTitleBarAutoPaddingEnabled.GetText());

                Log.Comment("Accessing TopPadding Height");
                getTopPaddingHeightButton.Click();
                Wait.ForIdle();
                Log.Comment($"TopPadding Height: {topNavTopPadding.GetText()}");
                Verify.AreEqual("0", topNavTopPadding.GetText());

                Log.Comment("Setting IsTitleBarAutoPaddingEnabled to True");
                flipIsTitleBarAutoPaddingEnabledButton.Click();
                Wait.ForIdle();

                Log.Comment($"NavView.IsTitleBarAutoPaddingEnabled: {navViewIsTitleBarAutoPaddingEnabled.GetText()}");
                Verify.AreEqual("True", navViewIsTitleBarAutoPaddingEnabled.GetText());

                // Checking top padding is NOT added for fullscreen Desktop
                Log.Comment("Setting TitleBar.ExtendViewIntoTitleBar to False");
                moveContentUnderTitleBarButton.Click();
                Wait.ForIdle();
                fullScreenButton.Click();
                Wait.ForIdle();

                Log.Comment("Setting TitleBar.ExtendViewIntoTitleBar to True");
                moveContentUnderTitleBarButton.Click();
                Wait.ForIdle();

                Log.Comment("Accessing TopPadding Height");
                getTopPaddingHeightButton.Click();
                Wait.ForIdle();
                Log.Comment($"TopPadding Height: {topNavTopPadding.GetText()}");
                Verify.AreEqual("0", topNavTopPadding.GetText());

                // Reverting changes to leave app in original state
                Log.Comment("Setting TitleBar.ExtendViewIntoTitleBar to False");
                moveContentUnderTitleBarButton.Click();
                Wait.ForIdle();
                fullScreenButton.Click();
                Wait.ForIdle();
            }
        }

        //[TestMethod]
        //[TestProperty("TestSuite", "B")]
        // Disabled due to: Multiple unreliable NavigationView tests #134
        public void SuppressSelectionItemInvokeTest()
        {
            using (IDisposable page1 = new TestSetupHelper("NavigationView Tests"),
                 page2 = new TestSetupHelper("Top NavigationView Store Test"))
            {
                var removeItemButton = new Button(FindElement.ById("RemoveItemButton"));
                var addItemSuppressSelectionButton = new Button(FindElement.ById("AddItemSuppressSelectionButton"));
                var clearItemInvokedTextButton = new Button(FindElement.ById("ClearItemInvokedTextButton"));

                removeItemButton.Click();
                Wait.ForIdle();
                removeItemButton.Click();
                Wait.ForIdle();
                removeItemButton.Click();
                Wait.ForIdle();
                addItemSuppressSelectionButton.Click();
                Wait.ForIdle();

                VerifyElement.Found("sup-selection-nav-item-0", FindBy.Id);
                var supSelectItem0 = TryFindElement.ById("sup-selection-nav-item-0");
                supSelectItem0.Click();
                Wait.ForIdle();

                var itemInvokedText = TryFindElement.ById("ItemInvokedText");
                Verify.AreEqual("New Menu Item S.S", itemInvokedText.GetText());

                clearItemInvokedTextButton.Click();
                Wait.ForIdle();
                Verify.AreEqual(string.Empty, itemInvokedText.GetText());

                UIObject moreButton = null;
                Log.Comment("Adding items until the More button shows up.");

                while (moreButton == null)
                {
                    moreButton = TryFindElement.ById("TopNavOverflowButton");

                    if (moreButton == null)
                    {
                        addItemSuppressSelectionButton.Click();
                        Log.Comment("Item added.");
                        Wait.ForIdle();
                    }
                }

                moreButton.Click();
                Wait.ForIdle();

                var firstChildOverflow = GetTopNavigationItems(TopNavPosition.Overflow)[0];
                firstChildOverflow.Click();
                Wait.ForIdle();

                itemInvokedText = TryFindElement.ById("ItemInvokedText");
                Verify.AreEqual("New Menu Item S.S", itemInvokedText.GetText());
            }
        }

        [TestMethod] //bug 18033309
        [TestProperty("TestSuite", "B")]
        public void TopNavigationSecondClickOnSuppressSelectionItemTest()
        {
            using (var setup = new TestSetupHelper(new[] { "NavigationView Tests", "Top NavigationView Test" }))
            {
                Button resetResultButton = new Button(FindElement.ById("ResetResult"));
                UIObject suppressSelection = FindElement.ByName("SuppressSelection");

                var invokeResult = new Edit(FindElement.ById("ItemInvokedResult"));
                var selectResult = new Edit(FindElement.ById("SelectionChangedResult"));
                using (var waiter = new ValueChangedEventWaiter(invokeResult))
                {
                    suppressSelection.Click();
                    waiter.Wait();
                }

                // First time selection only raise ItemInvoke
                Verify.AreEqual(invokeResult.Value, "SuppressSelection");
                Verify.AreEqual(selectResult.Value, "");

                resetResultButton.Click();
                Wait.ForIdle();

                using (var waiter = new ValueChangedEventWaiter(invokeResult))
                {
                    suppressSelection.Click();
                    waiter.Wait();
                }

                // Click it again, only raise ItemInvoke event
                Verify.AreEqual(invokeResult.Value, "SuppressSelection");
                Verify.AreEqual(selectResult.Value, "");
            }
        }

        private void InvokeNavigationViewAccessKeyAndVerifyKeyTipPlacement(string expectedKeyTipTargetElementId)
        {
            string keyTipText = "H";
            Log.Comment("Send AccessKey to invoke toggle button for left nav or more button for top nav");
            KeyboardHelper.PressDownModifierKey(ModifierKey.Alt);
            KeyboardHelper.ReleaseModifierKey(ModifierKey.Alt);
            Wait.ForIdle();

            if (PlatformConfiguration.IsOsVersionGreaterThanOrEqual(OSVersion.Redstone4))
            {
                // Verify that KeyTip appears near the target element.
                // This scenario only works on RS4+
                var keytip = TryFindElement.ByName(keyTipText);
                Verify.IsNotNull(keytip, "keytip");
                var keyTipPopup = keytip.Parent;
                Verify.IsNotNull(keyTipPopup, "keyTipPopup");
                var keyTipBounds = keyTipPopup.BoundingRectangle;
                Log.Comment("KeyTip bounds are: " + keyTipBounds);

                var target = FindElement.ById(expectedKeyTipTargetElementId);
                var targetBounds = target.BoundingRectangle;
                Log.Comment("Target bounds are: " + targetBounds);
                targetBounds.Inflate(20, 20);

                Verify.IsTrue(keyTipBounds.IntersectsWith(targetBounds), "KeyTip bounds should be close to target bounds.");
            }


            // Invoke the AccessKey:
            TextInput.SendText(keyTipText);
            Wait.ForIdle();
        }

        [TestMethod]
        [TestProperty("TestSuite", "B")]
        public void TopNavigationWithAccessKeysTest()
        {
            using (var setup = new TestSetupHelper(new[] { "NavigationView Tests", "Top NavigationView Test" }))
            {
                Log.Comment("Add ten items to make overflow happen");
                Button addTenItems = new Button(FindElement.ByName("AddTenItems"));
                addTenItems.Invoke();
                Wait.ForIdle();

                Log.Comment("Verify overflow menu is not opened");
                Verify.IsTrue(GetTopNavigationItems(TopNavPosition.Overflow).Count == 0);

                InvokeNavigationViewAccessKeyAndVerifyKeyTipPlacement("TopNavOverflowButton");

                Log.Comment("Verify overflow menu is opened");
                // Flyout doesn't seem raise any UIA WindowOpened/MenuOpened events so just check a few times for the menu to
                // have opened.
                TestEnvironment.VerifyAreEqualWithRetry(5,
                    () => true,
                    () => GetTopNavigationItems(TopNavPosition.Overflow).Count > 0);
            }
        }

        [TestMethod]
        [TestProperty("TestSuite", "B")]
        public void LeftNavigationWithAccessKeysTest()
        {
            var testScenarios = RegressionTestScenario.BuildLeftNavRegressionTestScenarios();
            foreach (var testScenario in testScenarios)
            {
                using (var setup = new TestSetupHelper(new[] { "NavigationView Tests", testScenario.TestPageName }))
                {
                    Log.Comment("Set control to compact");
                    SetNavViewWidth(ControlWidth.Medium);
                    Wait.ForIdle();

                    CheckBox isPaneOpenCheckBox = new CheckBox(FindElement.ById("IsPaneOpenCheckBox"));

                    Log.Comment("Verify that the pane is closed");
                    TestEnvironment.VerifyAreEqualWithRetry(20,
                        () => ToggleState.Off,
                        () => isPaneOpenCheckBox.ToggleState,
                        () =>
                        {
                            Task.Delay(TimeSpan.FromMilliseconds(100)).Wait(); // UIA's state isn't updating immediately. Wait a sec.
                            ElementCache.Clear(); /* Test is flaky sometimes -- perhaps element cache is stale? Clear it and try again. */
                        });

                    InvokeNavigationViewAccessKeyAndVerifyKeyTipPlacement("TogglePaneButton");

                    Log.Comment("Verify that the pane is open");
                    Verify.AreEqual(ToggleState.On, isPaneOpenCheckBox.ToggleState, "IsPaneOpen expected to be True");
                }
            }
        }

        [TestMethod]
        [TestProperty("TestSuite", "B")]
        public void TopNavigationSelectionTest()
        {
            using (var setup = new TestSetupHelper(new[] { "NavigationView Tests", "Top NavigationView Test" }))
            {
                if (!PlatformConfiguration.IsOsVersionGreaterThanOrEqual(OSVersion.Redstone2))
                {
                    Log.Warning("Skipping: only works in RS2 and above");
                    return;
                }


                Button resetResultButton = new Button(FindElement.ById("ResetResult"));
                UIObject home = FindElement.ByName("Home");
                UIObject apps = FindElement.ById("AppsItem");
                UIObject suppressSelection = FindElement.ByName("SuppressSelection");

                var invokeResult = new Edit(FindElement.ById("ItemInvokedResult"));
                var selectResult = new Edit(FindElement.ById("SelectionChangedResult"));
                var invokeRecommendedTransition = new Edit(FindElement.ById("InvokeRecommendedTransition"));
                var selectionChangeRecommendedTransition = new Edit(FindElement.ById("SelectionChangeRecommendedTransition"));
                using (var waiter = new ValueChangedEventWaiter(invokeResult))
                {
                    apps.Click();
                    waiter.Wait();
                }

                // First time selection raise ItemInvoke and SelectionChange events
                Verify.AreEqual(invokeResult.Value, "Apps");
                Verify.AreEqual(selectResult.Value, "Apps");
                Verify.AreEqual(invokeRecommendedTransition.Value, "Default");
                Verify.AreEqual(selectionChangeRecommendedTransition.Value, "Default");

                resetResultButton.Click();
                Wait.ForIdle();

                using (var waiter = new ValueChangedEventWaiter(invokeResult))
                {
                    apps.Click();
                    waiter.Wait();
                }

                // Click it again, only raise ItemInvoke event
                Verify.AreEqual(invokeResult.Value, "Apps");
                Verify.AreEqual(selectResult.Value, "");
                Verify.AreEqual(invokeRecommendedTransition.Value, "Default");
                Verify.AreEqual(selectionChangeRecommendedTransition.Value, "");

                resetResultButton.Click();
                Wait.ForIdle();

                using (var waiter = new ValueChangedEventWaiter(invokeResult))
                {
                    suppressSelection.Click();
                    waiter.Wait();
                }

                // Only click for suppress items
                Verify.AreEqual(invokeResult.Value, "SuppressSelection");
                Verify.AreEqual(selectResult.Value, "");
                Verify.AreEqual(invokeRecommendedTransition.Value, "Default");
                Verify.AreEqual(selectionChangeRecommendedTransition.Value, "");

                using (var waiter = new ValueChangedEventWaiter(invokeResult))
                {
                    home.Click();
                    waiter.Wait();
                }

                // Click home again, it raise two events. transition from right to left
                Verify.AreEqual(invokeResult.Value, "Home");
                Verify.AreEqual(selectResult.Value, "Home");

                // Only RS5 or above supports SlideNavigationTransitionInfo
                if (PlatformConfiguration.IsOsVersionGreaterThanOrEqual(OSVersion.Redstone5))
                {
                    Verify.AreEqual(invokeRecommendedTransition.Value, "FromLeft");
                    Verify.AreEqual(selectionChangeRecommendedTransition.Value, "FromLeft");
                }

                resetResultButton.Click();
                Wait.ForIdle();

                // click apps again. transition from left to right
                using (var waiter = new ValueChangedEventWaiter(invokeResult))
                {
                    apps.Click();
                    waiter.Wait();
                }

                Verify.AreEqual(invokeResult.Value, "Apps");
                Verify.AreEqual(selectResult.Value, "Apps");

                // Only RS5 or above supports SlideNavigationTransitionInfo
                if (PlatformConfiguration.IsOsVersionGreaterThanOrEqual(OSVersion.Redstone5))
                {
                    Verify.AreEqual(invokeRecommendedTransition.Value, "FromRight");
                    Verify.AreEqual(selectionChangeRecommendedTransition.Value, "FromRight");
                }
            }
        }

        [TestMethod]
        [TestProperty("TestSuite", "B")]
        public void TopNavigationSetSelectedItemToNullInItemInvoke()
        {
            using (var setup = new TestSetupHelper(new[] { "NavigationView Tests", "Top NavigationView Test" }))
            {
                if (!PlatformConfiguration.IsOsVersionGreaterThanOrEqual(OSVersion.Redstone2))
                {
                    Log.Warning("Skipping: only works in RS2 and above");
                    return;
                }


                Button resetResultButton = new Button(FindElement.ById("ResetResult"));
                UIObject home = FindElement.ByName("Home");
                UIObject apps = FindElement.ById("AppsItem");

                var invokeResult = new Edit(FindElement.ById("ItemInvokedResult"));
                var selectResult = new Edit(FindElement.ById("SelectionChangedResult"));
                var invokeRecommendedTransition = new Edit(FindElement.ById("InvokeRecommendedTransition"));
                var selectionChangeRecommendedTransition = new Edit(FindElement.ById("SelectionChangeRecommendedTransition"));
                using (var waiter = new ValueChangedEventWaiter(invokeResult))
                {
                    apps.Click();
                    waiter.Wait();
                }

                // First time selection raise ItemInvoke and SelectionChange events
                Verify.AreEqual(invokeResult.Value, "Apps");
                Verify.AreEqual(selectResult.Value, "Apps");
                Verify.AreEqual(invokeRecommendedTransition.Value, "Default");
                Verify.AreEqual(selectionChangeRecommendedTransition.Value, "Default");

                resetResultButton.Click();
                Wait.ForIdle();

                Button expectNullSelectedItemInItemInvoke = new Button(FindElement.ById("ExpectNullSelectedItemInItemInvoke"));
                expectNullSelectedItemInItemInvoke.Click();
                Wait.ForIdle();

                using (var waiter = new ValueChangedEventWaiter(invokeResult))
                {
                    home.Click();
                    waiter.Wait();
                }

                // Click home, expect Null in select change event 
                Verify.AreEqual(invokeResult.Value, "Home");
                Verify.AreEqual(selectResult.Value, "Null");

                // Only RS5 or above supports SlideNavigationTransitionInfo
                if (PlatformConfiguration.IsOsVersionGreaterThanOrEqual(OSVersion.Redstone5))
                {
                    Verify.AreEqual(invokeRecommendedTransition.Value, "FromLeft");
                    Verify.AreEqual(selectionChangeRecommendedTransition.Value, "Default");
                }
            }
        }

        [TestMethod]
        [TestProperty("TestSuite", "B")]
        public void VerifyNoCrashWhenSelectedItemIsInvalidItem()
        {
            using (var setup = new TestSetupHelper(new[] { "NavigationView Tests", "Top NavigationView Test" }))
            {

                Button setInvalidSelectedItemButton = new Button(FindElement.ById("SetInvalidSelectedItem"));
                var apps = new Button(FindElement.ById("AppsItem"));

                var invokeResult = new Edit(FindElement.ById("ItemInvokedResult"));
                var selectResult = new Edit(FindElement.ById("SelectionChangedResult"));

                // Select apps
                using (var waiter = new ValueChangedEventWaiter(invokeResult))
                {
                    apps.Invoke();
                    waiter.Wait();
                }

                Verify.AreEqual(selectResult.Value, "Apps");

                setInvalidSelectedItemButton.Invoke();
                Wait.ForIdle();

                Verify.AreEqual(selectResult.Value, "Null");
            }
        }


        [TestMethod]
        [TestProperty("TestSuite", "B")]
        public void VerifyTopNavigationItemFocusVisualKindRevealTest()
        {
            using (var setup = new TestSetupHelper(new[] { "NavigationView Tests", "Top NavigationView Store Test" }))
            {
                if (!PlatformConfiguration.IsOsVersionGreaterThanOrEqual(OSVersion.Redstone4))
                {
                    Log.Warning("Skipping: Focus Reveal was added starting RS4");
                    return;
                }

                Log.Comment("Getting navitem active visual states");
                var getActiveVisualStateButton = new Button(FindElement.ByName("GetNavItemActiveVisualState"));

                var activeVisualStates = new Edit(FindElement.ById("NavItemActiveVisualStates"));

                // didn't figure out why, retry helps the stability.
                Wait.RetryUntilEvalFuncSuccessOrTimeout(
                    () =>
                    {
                        getActiveVisualStateButton.Click();
                        Wait.ForIdle();
                        return activeVisualStates.GetText().Contains("OnTopNavigationPrimaryReveal");
                    },
                    retryTimoutByMilliseconds: 3000
                );

                Log.Comment("Visual states: " + activeVisualStates.GetText());
                Verify.IsTrue(activeVisualStates.GetText().Contains("OnTopNavigationPrimaryReveal"));
            }
        }

        [TestMethod]
        [TestProperty("TestSuite", "B")]
        public void PaneTabNavigationTest()
        {
            var testScenarios = RegressionTestScenario.BuildLeftNavRegressionTestScenarios();
            foreach (var testScenario in testScenarios)
            {
                using (var setup = new TestSetupHelper(new[] { "NavigationView Tests", testScenario.TestPageName }))
                {
                    if (!PlatformConfiguration.IsOsVersionGreaterThanOrEqual(OSVersion.Redstone2))
                    {
                        Log.Warning("Skipping: Correct pane tab navigation only works in RS2 and above");
                        return;
                    }

                    SetNavViewWidth(ControlWidth.Wide);

                    Button togglePaneButton = new Button(FindElement.ById("TogglePaneButton"));
                    UIObject firstItem = FindElement.ByName("Home");
                    UIObject settingsItem = FindElement.ByName("Settings");
                    UIObject nextTabTarget = FindElement.ByName("WidthComboBox");

                    CheckBox autoSuggestCheckBox = new CheckBox(FindElement.ByName("AutoSuggestCheckbox"));
                    autoSuggestCheckBox.Uncheck();
                    Wait.ForIdle();

                    Log.Comment("Verify that in Expanded mode, tab navigation can leave the pane");
                    firstItem.SetFocus();
                    Wait.ForIdle();
                    KeyboardHelper.PressKey(Key.Tab, ModifierKey.Shift, 1);
                    Wait.ForIdle();

                    Wait.RetryUntilEvalFuncSuccessOrTimeout(
                        () => { return togglePaneButton.HasKeyboardFocus; },
                        retryTimoutByMilliseconds: 3000
                    );

                    Log.Comment("Verify pressing shift-tab from the first menu item goes to the toggle button");
                    Verify.IsTrue(togglePaneButton.HasKeyboardFocus);

                    settingsItem.SetFocus();
                    Wait.ForIdle();
                    KeyboardHelper.PressKey(Key.Tab);
                    Wait.ForIdle();
                    Log.Comment("Verify pressing tab from settings goes to the first tab stop in the content area");
                    Verify.IsTrue(nextTabTarget.HasKeyboardFocus);

                    SetNavViewWidth(ControlWidth.Medium);

                    CheckBox isPaneOpenCheckBox = new CheckBox(FindElement.ById("IsPaneOpenCheckBox"));
                    isPaneOpenCheckBox.Check();
                    Wait.ForIdle();

                    Log.Comment("Verify that in an overlay mode, tab navigation cannot leave the pane while the pane is open");
                    firstItem.SetFocus();
                    Wait.ForIdle();
                    KeyboardHelper.PressKey(Key.Tab, ModifierKey.Shift, 1);
                    Wait.ForIdle();
                    Log.Comment("Verify pressing shift-tab from the first menu item goes to settings");
                    Verify.IsTrue(settingsItem.HasKeyboardFocus);

                    settingsItem.SetFocus();
                    Wait.ForIdle();
                    KeyboardHelper.PressKey(Key.Tab);
                    Wait.ForIdle();
                    Log.Comment("Verify pressing tab from settings goes to the first menu item");
                    Verify.IsTrue(firstItem.HasKeyboardFocus);
                }
            }
        }

        [TestMethod]
        [TestProperty("TestSuite", "B")]
        public void HomeEndNavigationTest()
        {
            var testScenarios = RegressionTestScenario.BuildLeftNavRegressionTestScenarios();
            foreach (var testScenario in testScenarios)
            {
                using (var setup = new TestSetupHelper(new[] { "NavigationView Tests", testScenario.TestPageName }))
                {
                    if (!PlatformConfiguration.IsOsVersionGreaterThanOrEqual(OSVersion.Redstone2))
                    {
                        Log.Warning("Skipping: Home/End behavior only works in RS2");
                        return;
                    }

                    UIObject firstItem = FindElement.ByName("Home");
                    UIObject appsItem = FindElement.ByName("Apps");
                    UIObject lastItem = FindElement.ByName("Integer");

                    Log.Comment("Make sure something inside the ListView other than the first item has input focus");
                    appsItem.SetFocus();
                    Wait.ForIdle();
                    Verify.IsFalse(firstItem.HasKeyboardFocus);

                    Log.Comment("Verify the Home key puts focus on the first menu item");
                    KeyboardHelper.PressKey(Key.Home);
                    Wait.ForIdle();
                    Verify.IsTrue(firstItem.HasKeyboardFocus);

                    Log.Comment("Verify the End key puts focus on the last menu item");
                    KeyboardHelper.PressKey(Key.End);
                    Wait.ForIdle();
                    Verify.IsTrue(lastItem.HasKeyboardFocus);
                }
            }
        }

        public void MenuItemKeyboardInvokeTest()
        {
            var testScenarios = RegressionTestScenario.BuildLeftNavRegressionTestScenarios();
            foreach (var testScenario in testScenarios)
            {
                using (IDisposable page1 = new TestSetupHelper("NavigationView Tests"),
                 page2 = new TestSetupHelper(testScenario.TestPageName))
                {
                    Log.Comment("Verify the first menu item has focus and is selected");
                    UIObject firstItem = FindElement.ByName("Home");
                    firstItem.SetFocus();
                    Verify.IsTrue(firstItem.HasKeyboardFocus);
                    Verify.IsTrue(Convert.ToBoolean(firstItem.GetProperty(UIProperty.Get("SelectionItem.IsSelected"))));

                    Log.Comment("Move focus to the second menu item by pressing down arrow");
                    KeyboardHelper.PressKey(Key.Down);
                    Wait.ForIdle();

                    Log.Comment("Verify second menu item has focus but is not selected");
                    UIObject secondItem = FindElement.ByName("Apps");
                    Verify.IsTrue(secondItem.HasKeyboardFocus);
                    Verify.IsFalse(Convert.ToBoolean(secondItem.GetProperty(UIProperty.Get("SelectionItem.IsSelected"))));

                    if (PlatformConfiguration.IsOsVersionGreaterThanOrEqual(OSVersion.Redstone4))
                    {
                        Log.Comment("Select the second item by pressing enter");
                        KeyboardHelper.PressKey(Key.Enter);
                        Wait.ForIdle();
                        Verify.IsTrue(Convert.ToBoolean(secondItem.GetProperty(UIProperty.Get("SelectionItem.IsSelected"))));
                    }
                    else
                    {
                        Log.Warning("Full test is not executing due to lack of selection on keyboard selection behaviour in older versions of ListView");
                    }
                }
            }
        }

        [TestMethod]
        [TestProperty("TestSuite", "B")]
        public void SelectionFollowFocusTest()
        {
            if (!PlatformConfiguration.IsOsVersionGreaterThanOrEqual(OSVersion.Redstone2))
            {
                Log.Warning("Test is disabled on RS1 and earlier because SingleSelectionFollowFocus on RS2.");
                return;
            }
            var testScenarios = RegressionTestScenario.BuildTopNavRegressionTestScenarios();
            foreach (var testScenario in testScenarios)
            {
                using (var setup = new TestSetupHelper(new[] { "NavigationView Tests", testScenario.TestPageName }))
                {

                    Log.Comment("Check SelectionFollowFocus");
                    CheckBox selectionFollowFocusCheckbox = new CheckBox(FindElement.ById("SelectionFollowFocusCheckbox"));
                    selectionFollowFocusCheckbox.Check();
                    Wait.ForIdle();

                    UIObject firstItem = FindElement.ByName("Apps");
                    UIObject secondItem = FindElement.ByName("Games");

                    Log.Comment("Verify the second item is not already selected");
                    Verify.IsFalse(Convert.ToBoolean(secondItem.GetProperty(UIProperty.Get("SelectionItem.IsSelected"))));

                    firstItem.Click();
                    Wait.ForIdle();

                    Verify.IsTrue(Convert.ToBoolean(firstItem.GetProperty(UIProperty.Get("SelectionItem.IsSelected"))));

                    Log.Comment("Move focus to the second item by pressing down(left nav)/right(right nav) arrow once");
                    var key = Key.Right;
                    if (testScenario.IsLeftNavTest)
                    {
                        key = Key.Down;
                    }
                    KeyboardHelper.PressKey(key);
                    Wait.ForIdle();

                    Log.Comment("Verify second item is selected and has focus because of SelectionFollowFocus");
                    Verify.IsTrue(secondItem.HasKeyboardFocus);
                    Verify.IsTrue(Convert.ToBoolean(secondItem.GetProperty(UIProperty.Get("SelectionItem.IsSelected"))));

                    ClickClearSelectionButton();
                    Log.Comment("second item is unselected");
                    Verify.IsFalse(Convert.ToBoolean(secondItem.GetProperty(UIProperty.Get("SelectionItem.IsSelected"))));
                }
            }
        }

        [TestMethod]
        [TestProperty("TestSuite", "C")]
        public void MenuItemAutomationSelectionTest()
        {
            var testScenarios = RegressionTestScenario.BuildAllRegressionTestScenarios();
            foreach (var testScenario in testScenarios)
            {
                using (var setup = new TestSetupHelper(new[] { "NavigationView Tests", testScenario.TestPageName }))
                {
                    UIObject firstItem = FindElement.ByName("Home");
                    UIObject secondItem = FindElement.ByName("Apps");
                    UIObject thirdItem = FindElement.ByName("Games");

                    Log.Comment("Verify the second item is not already selected");
                    Verify.IsFalse(Convert.ToBoolean(secondItem.GetProperty(UIProperty.Get("SelectionItem.IsSelected"))));

                    firstItem.SetFocus();
                    AutomationElement firstItemAE = AutomationElement.FocusedElement;
                    SelectionItemPattern firstItemSIP = firstItemAE.GetCurrentPattern(SelectionItemPattern.Pattern) as SelectionItemPattern;

                    Log.Comment("Move focus to the second item by pressing down(left nav)/right(right nav) arrow once");
                    var key = Key.Right;
                    if (testScenario.IsLeftNavTest)
                    {
                        key = Key.Down;
                    }
                    KeyboardHelper.PressKey(key);
                    Wait.ForIdle();
                    Verify.IsTrue(secondItem.HasKeyboardFocus);

                    AutomationElement secondItemAE = AutomationElement.FocusedElement;
                    SelectionItemPattern secondItemSIP = secondItemAE.GetCurrentPattern(SelectionItemPattern.Pattern) as SelectionItemPattern;

                    Log.Comment("Select the second item using SelectionItemPattern.Select and verify");
                    secondItemSIP.Select();
                    Wait.ForIdle();
                    Verify.IsTrue(Convert.ToBoolean(secondItem.GetProperty(UIProperty.Get("SelectionItem.IsSelected"))));

                    Log.Comment("Deselect the second item");
                    firstItemSIP.Select();
                    Wait.ForIdle();
                    Verify.IsTrue(Convert.ToBoolean(firstItem.GetProperty(UIProperty.Get("SelectionItem.IsSelected"))));


                    Log.Comment("Select the second item using SelectionItemPattern.AddToSelection and verify");
                    secondItemSIP.AddToSelection();
                    Wait.ForIdle();
                    Verify.IsTrue(Convert.ToBoolean(secondItem.GetProperty(UIProperty.Get("SelectionItem.IsSelected"))));

                    ClickClearSelectionButton();
                    Log.Comment("second item is unselected");
                    Verify.IsFalse(Convert.ToBoolean(secondItem.GetProperty(UIProperty.Get("SelectionItem.IsSelected"))));
                }
            }
        }

        [TestMethod]
        [TestProperty("TestSuite", "C")]
        public void SettingsCanBeUnselected()
        {
            using (var setup = new TestSetupHelper(new[] { "NavigationView Tests", "NavigationView Test" }))
            {
                var readSettingsSelectedButton = new Button(FindElement.ByName("ReadSettingsSelected"));
                var SettingsSelectionStateTextBlock = new TextBlock(FindElement.ByName("SettingsSelectedState"));

                var settings = new Button(FindElement.ByName("Settings"));
                settings.Invoke();
                Wait.ForIdle();

                Log.Comment("Verify the top settings item is selected.");
                readSettingsSelectedButton.Invoke();
                Verify.AreEqual(SettingsSelectionStateTextBlock.GetText(), "True");

                ClickClearSelectionButton();

                Log.Comment("Verify the top settings item is unselected.");
                readSettingsSelectedButton.Invoke();
                Verify.AreEqual(SettingsSelectionStateTextBlock.GetText(), "False");
            }
        }

        // Like bug 17517627, Customer like WallPaper Studio 10 expects a HeaderContent visual even if Header() is null. 
        // App crashes when they have dependency on that visual, but the crash is not directly state that it's a header problem.   
        // NavigationView doesn't use quirk, but we determine the version by themeresource.
        // As a workaround, we 'quirk' it for RS4 or before release. if it's RS4 or before, HeaderVisible is not related to Header().
        [TestMethod]
        [TestProperty("TestSuite", "C")]
        public void HeaderIsVisibleForTargetRS4OrBelowApp()
        {
            if (!PlatformConfiguration.IsOsVersionGreaterThanOrEqual(OSVersion.Redstone3))
            {
                Log.Warning("We are running with RS4 resource, not need to run on rs2 or below");
                return;
            }
            using (var setup = new TestSetupHelper(new[] { "NavigationView Tests", "NavigationView Regression Test" }))
            {
                Button button = new Button(FindElement.ById("ClearHeaderButton"));
                var invokeResult = new Edit(FindElement.ById("TestResult"));
                using (var waiter = new ValueChangedEventWaiter(invokeResult))
                {
                    Log.Comment("Set Header to null");

                    button.Invoke();
                    waiter.Wait();
                }

                Verify.AreEqual(invokeResult.Value, "FoundHeaderContent");
            }
        }

        [TestMethod]
        [TestProperty("TestSuite", "C")]
        public void TopNavigationOverflowButtonClickTest()
        {
            using (var setup = new TestSetupHelper(new[] { "NavigationView Tests", "Top NavigationView Test" }))
            {
                Log.Comment("Setting focus to Home");
                UIObject home = FindElement.ByName("Home");
                home.SetFocus();
                Wait.ForIdle();

                Log.Comment("Add ten items to make overflow happen");
                Button addTenItems = new Button(FindElement.ByName("AddTenItems"));
                addTenItems.Invoke();
                Wait.ForIdle();

                InvokeOverflowButton();

                UIObject overflowItem = FindElement.ByName("Added Item 5");
                var invokeResult = new Edit(FindElement.ById("ItemInvokedResult"));
                var selectResult = new Edit(FindElement.ById("SelectionChangedResult"));
                var invokeRecommendedTransition = new Edit(FindElement.ById("InvokeRecommendedTransition"));
                var selectionChangeRecommendedTransition = new Edit(FindElement.ById("SelectionChangeRecommendedTransition"));
                using (var waiter = new ValueChangedEventWaiter(invokeResult))
                {
                    overflowItem.Click();
                    waiter.Wait();
                }

                // First time selection raise ItemInvoke and SelectionChange events
                Verify.AreEqual(invokeResult.Value, "Added Item 5");
                Verify.AreEqual(selectResult.Value, "Added Item 5");

                // only RS5 or above supports SlideNavigationTransitionInfo
                if (PlatformConfiguration.IsOsVersionGreaterThanOrEqual(OSVersion.Redstone5))
                {
                    Verify.AreEqual(invokeRecommendedTransition.Value, "FromRight");
                    Verify.AreEqual(selectionChangeRecommendedTransition.Value, "FromRight");
                }
            }
        }

        [TestMethod]
        [TestProperty("TestSuite", "C")]
        public void TopNavigationItemsAccessibilitySetTest()
        {
            using (var setup = new TestSetupHelper(new[] { "NavigationView Tests", "Top NavigationView Test" }))
            {
                Log.Comment("Setting focus to Home");
                UIObject home = FindElement.ByName("Home");
                home.SetFocus();
                Wait.ForIdle();

                AutomationElement ae = AutomationElement.FocusedElement;
                int positionInSet = (int)ae.GetCurrentPropertyValue(AutomationElement.PositionInSetProperty);
                int sizeOfSet = (int)ae.GetCurrentPropertyValue(AutomationElement.SizeOfSetProperty);

                Verify.AreEqual(1, positionInSet, "Position in set");
                Verify.AreEqual(4, sizeOfSet, "Size of set");


                Log.Comment("Add ten items to make overflow happen");
                Button addTenItems = new Button(FindElement.ByName("AddTenItems"));
                addTenItems.Invoke();
                Wait.ForIdle();

                InvokeOverflowButton();

                UIObject overflowItem = FindElement.ByName("Added Item 5");
                overflowItem.SetFocus();
                Wait.ForIdle();

                ae = AutomationElement.FocusedElement;
                positionInSet = (int)ae.GetCurrentPropertyValue(AutomationElement.PositionInSetProperty);
                sizeOfSet = (int)ae.GetCurrentPropertyValue(AutomationElement.SizeOfSetProperty);

                Verify.AreEqual(8, positionInSet, "Position in overflow.");
                Verify.AreEqual(13, sizeOfSet, "Size of set.");
            }
        }

        [TestMethod]
        [TestProperty("TestSuite", "C")]
        public void TopNavigationMenuItemTemplateBindingTest()
        {
            using (var setup = new TestSetupHelper(new[] { "NavigationView Tests", "NavigationView ItemTemplate Test" }))
            {
                ElementCache.Refresh();

                // If binding has problem, we will not see the button and text.
                var lastName = new Button(FindElement.ByName("Anderberg"));
                Verify.IsNotNull(lastName);

                var firstName = new Button(FindElement.ByName("Michael"));
                Verify.IsNotNull(firstName);
            }
        }

        // Bug 17512989. If we change the menu items for multiple times, the item may be not selected.
        [TestMethod]
        [TestProperty("TestSuite", "C")]
        public void TopNavigationHaveCorrectSelectionWhenChangingMenuItems()
        {
            using (var setup = new TestSetupHelper(new[] { "NavigationView Tests", "Top NavigationView Test" }))
            {
                for (int i = 0; i < 3; i++)
                {
                    Log.Comment("Iteration: " + i);
                    Log.Comment("Invoke ChangeDataSource");
                    var button = new Button(FindElement.ById("ChangeDataSource"));
                    button.Invoke();
                    Wait.ForIdle();

                    Log.Comment("Reset TestResult");
                    var resetButton = new Button(FindElement.ById("ResetResult"));
                    resetButton.Invoke();
                    Wait.ForIdle();

                    ElementCache.Refresh();
                    UIObject selectedItem = FindElement.ByName("Happy new year Item");

                    Log.Comment("Verify the item is selected");
                    Verify.IsTrue(Convert.ToBoolean(selectedItem.GetProperty(UIProperty.Get("SelectionItem.IsSelected"))));
                }
            }
        }

        [TestMethod]
        [TestProperty("TestSuite", "C")]
        public void SettingsAccessibilitySetTest()
        {
            var testScenarios = RegressionTestScenario.BuildAllRegressionTestScenarios();
            foreach (var testScenario in testScenarios)
            {
                using (var setup = new TestSetupHelper(new[] { "NavigationView Tests", testScenario.TestPageName }))
                {
                    Log.Comment("Setting focus to Settings");
                    UIObject settingsItem = testScenario.IsLeftNavTest ? FindElement.ByName("Settings") : FindElement.ByName("SettingsTopNavPaneItem");
                    settingsItem.SetFocus();
                    Wait.ForIdle();

                    AutomationElement ae = AutomationElement.FocusedElement;
                    int positionInSet = (int)ae.GetCurrentPropertyValue(AutomationElement.PositionInSetProperty);
                    int sizeOfSet = (int)ae.GetCurrentPropertyValue(AutomationElement.SizeOfSetProperty);

                    Verify.AreEqual(1, positionInSet, "Position in set");
                    Verify.AreEqual(1, sizeOfSet, "Size of set");
                }
            }
        }

        [TestMethod]
        [TestProperty("TestSuite", "C")]
        public void ItemsAccessibilitySetTest()
        {
            var testScenarios = RegressionTestScenario.BuildLeftNavRegressionTestScenarios();
            foreach (var testScenario in testScenarios)
            {
                using (var setup = new TestSetupHelper(new[] { "NavigationView Tests", testScenario.TestPageName }))
                {
                    Log.Comment("Setting focus to Games");
                    UIObject gamesItem = FindElement.ByName("Games");
                    gamesItem.SetFocus();
                    Wait.ForIdle();

                    AutomationElement ae = AutomationElement.FocusedElement;
                    int positionInSet = (int)ae.GetCurrentPropertyValue(AutomationElement.PositionInSetProperty);
                    int sizeOfSet = (int)ae.GetCurrentPropertyValue(AutomationElement.SizeOfSetProperty);

                    Verify.AreEqual(3, positionInSet, "Position in set");
                    Verify.AreEqual(3, sizeOfSet, "Size of set");

                    Log.Comment("Setting focus to Movies");
                    UIObject moviesItem = FindElement.ByName("Movies");
                    moviesItem.SetFocus();
                    Wait.ForIdle();

                    ae = AutomationElement.FocusedElement;
                    positionInSet = (int)ae.GetCurrentPropertyValue(AutomationElement.PositionInSetProperty);
                    sizeOfSet = (int)ae.GetCurrentPropertyValue(AutomationElement.SizeOfSetProperty);

                    Verify.AreEqual(2, positionInSet, "Position in set, not including separator/header");
                    Verify.AreEqual(2, sizeOfSet, "Size of set");
                }
            }
        }

        [TestMethod]
        [TestProperty("TestSuite", "C")]
        public void ItemsSourceAccessibilitySetTest()
        {
            using (var setup = new TestSetupHelper(new[] { "NavigationView Tests", "NavigationView Init Test" }))
            {
                Log.Comment("Set focus to second menu item");
                UIObject item = FindElement.ByName("Menu Item 2");
                item.SetFocus();
                Wait.ForIdle();

                AutomationElement ae = AutomationElement.FocusedElement;
                int positionInSet = (int)ae.GetCurrentPropertyValue(AutomationElement.PositionInSetProperty);
                int sizeOfSet = (int)ae.GetCurrentPropertyValue(AutomationElement.SizeOfSetProperty);

                // choose 2nd item so if it accidentally succeeds
                // on firstor last item, we don't get false positives
                Verify.AreEqual(2, positionInSet, "Position in set");
                Verify.AreEqual(3, sizeOfSet, "Size of set");

                // Perform the test again with an IIterable (IEnumerable in C# projection)
                Button changeButton = new Button(FindElement.ByName("ChangeToIEnumerableButton"));
                changeButton.Invoke();
                Wait.ForIdle();
                ElementCache.Clear();

                Log.Comment("Set focus to second menu item [2]");
                item = FindElement.ByName("IIterator/Enumerable/LinkedList Item 2");
                item.SetFocus();
                Wait.ForIdle();

                ae = AutomationElement.FocusedElement;
                positionInSet = (int)ae.GetCurrentPropertyValue(AutomationElement.PositionInSetProperty);
                sizeOfSet = (int)ae.GetCurrentPropertyValue(AutomationElement.SizeOfSetProperty);

                // choose 2nd item so if it accidentally succeeds
                // on firstor last item, we don't get false positives
                Verify.AreEqual(2, positionInSet, "Position in set [2]");
                Verify.AreEqual(3, sizeOfSet, "Size of set [2]");
            }
        }

        [TestMethod]
        [TestProperty("TestSuite", "C")]
        public void SettingsItemInvokeTest()
        {
            var testScenarios = RegressionTestScenario.BuildAllRegressionTestScenarios();
            foreach (var testScenario in testScenarios)
            {
                using (var setup = new TestSetupHelper(new[] { "NavigationView Tests", testScenario.TestPageName }))
                {
                    UIObject settingsItem = testScenario.IsLeftNavTest ? FindElement.ByName("Settings") : FindElement.ByName("SettingsTopNavPaneItem");

                    settingsItem.SetFocus();
                    Wait.ForIdle();

                    AutomationElement ae = AutomationElement.FocusedElement;
                    InvokePattern invokePattern = ae.GetCurrentPattern(InvokePattern.Pattern) as InvokePattern;

                    Log.Comment("Invoking settings");
                    invokePattern.Invoke();
                    Wait.ForIdle();

                    Log.Comment("Verify settings is selected");
                    TextBlock header = new TextBlock(FindElement.ByName("Settings as header"));
                    Verify.AreEqual("Settings as header", header.DocumentText);
                }
            }
        }

        [TestMethod]
        [TestProperty("TestSuite", "C")]
        public void SettingsItemGamepadTest()
        {
            var testScenarios = RegressionTestScenario.BuildAllRegressionTestScenarios();
            foreach (var testScenario in testScenarios)
            {
                using (var setup = new TestSetupHelper(new[] { "NavigationView Tests", testScenario.TestPageName }))
                {
                    if (!PlatformConfiguration.IsOsVersionGreaterThanOrEqual(OSVersion.Redstone1))
                    {
                        Log.Warning("Test is disabled on TH2 and older due to lack of gamepad engagement feature.");
                        return;
                    }

                    UIObject settingsItem = testScenario.IsLeftNavTest ? FindElement.ByName("Settings") : FindElement.ByName("SettingsTopNavPaneItem");

                    settingsItem.SetFocus();
                    Wait.ForIdle();

                    Log.Comment("Invoking settings through the gamepad");
                    GamepadHelper.PressButton(settingsItem, GamepadButton.A);
                    Wait.ForIdle();

                    Log.Comment("Verify settings is selected");
                    TextBlock header = new TextBlock(FindElement.ByName("Settings as header"));
                    Verify.AreEqual("Settings as header", header.DocumentText);
                }
            }
        }

        [TestMethod]
        [TestProperty("TestSuite", "C")]
        public void ScrollToMenuItemTest()
        {
            var testScenarios = RegressionTestScenario.BuildLeftNavRegressionTestScenarios();
            foreach (var testScenario in testScenarios)
            {
                using (var setup = new TestSetupHelper(new[] { "NavigationView Tests", testScenario.TestPageName }))
                {
                    SetNavViewHeight(ControlHeight.Small);

                    // Need to get hold of the pane and search through its children for the scrollbar so as to avoid the scrollbar in the content area
                    ListView paneListView = new ListView(FindElement.ById("MenuItemsHost"));

                    UIObject lastItem = FindElement.ByName("TV");
                    UIObject firstItem = FindElement.ByName("Home");

                    Log.Comment("Verify last item is offscreen");
                    Verify.AreEqual(true, lastItem.IsOffscreen);

                    Log.Comment("Move focus to the last item by giving focus to the toggle pane button then tab twice then down arrow 5 times");
                    Button togglePaneButton = new Button(FindElement.ById("TogglePaneButton"));

                    togglePaneButton.SetFocus();
                    Wait.ForIdle();

                    KeyboardHelper.PressKey(Key.Tab, ModifierKey.None, 2);
                    Wait.ForIdle();

                    Verify.IsTrue(firstItem.HasKeyboardFocus);
                    AutomationElement firstItemAE = AutomationElement.FocusedElement;
                    KeyboardHelper.PressKey(Key.Down, ModifierKey.None, 5);
                    Wait.ForIdle();

                    Verify.IsTrue(lastItem.HasKeyboardFocus, "Verify last item has keyboard focus");

                    Log.Comment("Verify the last item is now onscreen");
                    Verify.AreEqual(false, lastItem.IsOffscreen);
                    Log.Comment("Verify the first item is now offscreen");
                    Verify.AreEqual(true, firstItem.IsOffscreen);

                    Log.Comment("Scroll to the first item using the automation ScrollItemPattern");
                    ScrollItemPattern firstItemSIP = firstItemAE.GetCurrentPattern(ScrollItemPattern.Pattern) as ScrollItemPattern;
                    firstItemSIP.ScrollIntoView();
                    Wait.ForIdle();

                    Log.Comment("Verify the first item is onscreen again");
                    Verify.AreEqual(false, firstItem.IsOffscreen);
                }
            }
        }

        [TestMethod]
        [TestProperty("TestSuite", "C")]
        public void SystemBackTest()
        {
            var testScenarios = RegressionTestScenario.BuildLeftNavRegressionTestScenarios();
            foreach (var testScenario in testScenarios)
            {
                using (var setup = new TestSetupHelper(new[] { "NavigationView Tests", testScenario.TestPageName }))
                {
                    Log.Comment("Set control to compact");
                    SetNavViewWidth(ControlWidth.Medium);
                    Wait.ForIdle();

                    Log.Comment("Open pane");
                    CheckBox isPaneOpenCheckBox = new CheckBox(FindElement.ById("IsPaneOpenCheckBox"));
                    isPaneOpenCheckBox.Check();
                    Wait.ForIdle();

                    Log.Comment("Click back button (invoking does not work)");
                    Button backButton = new Button(FindElement.ById("__BackButton"));
                    backButton.Click(); // NOTE: Must be Click because this is verifying that the mouse light dismiss behavior closes the nav view
                    Wait.ForIdle();

                    Log.Comment("Verify that the pane is closed");

                    TestEnvironment.VerifyAreEqualWithRetry(20,
                        () => ToggleState.Off,
                        () => isPaneOpenCheckBox.ToggleState,
                        () =>
                        {
                            Task.Delay(TimeSpan.FromMilliseconds(100)).Wait(); // UIA's state isn't updating immediately. Wait a sec.
                            ElementCache.Clear(); /* Test is flaky sometimes -- perhaps element cache is stale? Clear it and try again. */
                        });

                    Log.Comment("Click pane toggle button");
                    Button navButton = new Button(FindElement.ById("TogglePaneButton"));
                    navButton.Invoke();
                    Wait.ForIdle();

                    Log.Comment("Verify that the pane is open");
                    Verify.AreEqual(ToggleState.On, isPaneOpenCheckBox.ToggleState, "IsPaneOpen expected to be True");
                }
            }
        }

        [TestMethod]
        [TestProperty("TestSuite", "C")]
        public void AccTypeTest()
        {
            var testScenarios = RegressionTestScenario.BuildLeftNavRegressionTestScenarios();
            foreach (var testScenario in testScenarios)
            {
                using (var setup = new TestSetupHelper(new[] { "NavigationView Tests", testScenario.TestPageName }))
                {
                    UIObject menuItem = FindElement.ByName("Games");
                    Verify.AreEqual(ControlType.ListItem, menuItem.ControlType);
                }
            }
        }

        // [TestMethod]
        [TestProperty("TestSuite", "C")]
        public void ToolTipTest() // Verify tooltips appear, and that their contents change when headers change
        {
            var testScenarios = RegressionTestScenario.BuildLeftNavRegressionTestScenarios();
            foreach (var testScenario in testScenarios)
            {
                using (IDisposable page1 = new TestSetupHelper("NavigationView Tests"),
                    page2 = new TestSetupHelper(testScenario.TestPageName))
                {
                    // Close the pane
                    Button togglePaneButton = new Button(FindElement.ById("TogglePaneButton"));
                    togglePaneButton.Invoke();
                    Wait.ForIdle();

                    UIObject menuItem = FindElement.ByName("Games");
                    Verify.AreEqual(ControlType.ListItem, menuItem.ControlType);

                    Button reverseButton = new Button(FindElement.ById("ReverseButton"));

                    Button copyTextButton = new Button(FindElement.ById("CopyGamesLabelButton"));
                    copyTextButton.Invoke();
                    Wait.ForIdle();

                    TextBlock toolTipStatusTextBlock = new TextBlock(FindElement.ByName("ToolTipStatusTextBlock"));
                    Verify.AreEqual("There are no popups", toolTipStatusTextBlock.DocumentText);

                    using (var waiter = new ToolTipOpenedWaiter())
                    {
                        menuItem.Click(); // I think the underlying SinglePointGesture doesn't do what you expect sometimes unless you click first
                        menuItem.MovePointer();
                        Log.Comment("Waiting for tooltip open event");
                        if (waiter != null)
                        {
                            waiter.Wait();
                        }

                        copyTextButton.Invoke();

                        Verify.AreEqual("Games", toolTipStatusTextBlock.DocumentText); // Verify default case
                    }

                    reverseButton.MovePointer(); // dismissssss the tooltip
                    reverseButton.Invoke();
                    Wait.ForIdle();

                    using (var waiter = new ToolTipOpenedWaiter())
                    {
                        menuItem.Click(); // I think the underlying SinglePointGesture doesn't do what you expect sometimes unless you click first
                        menuItem.MovePointer();
                        Log.Comment("Waiting for tooltip open event [2]");
                        if (waiter != null)
                        {
                            waiter.Wait();
                        }

                        copyTextButton.Invoke();

                        Verify.AreEqual("semaG", toolTipStatusTextBlock.DocumentText); // Verify tooltips change when content changes
                    }
                }
            }
        }

        //[TestMethod]
        //[TestProperty("TestSuite", "C")]
        // Disabled due to: Multiple unreliable NavigationView tests #134
        public void KeyboardFocusToolTipTest() // Verify tooltips appear when Keyboard focused
        {
            using (IDisposable page1 = new TestSetupHelper("NavigationView Tests"),
                page2 = new TestSetupHelper("NavigationView Test"))
            {
                if (!PlatformConfiguration.IsOsVersionGreaterThanOrEqual(OSVersion.Redstone2))
                {
                    Log.Warning("Test is disabled on RS1 and earlier because XYFocusKeyboardNavigation is not supported.");
                    return;
                }

                SetNavViewWidth(ControlWidth.Medium);
                Wait.ForIdle();

                // ToolTip is not reliable on RS2, try many times
                bool foundToolTip = false;
                for (int i = 0; i < 5; i++)
                {
                    Button togglePaneButton = new Button(FindElement.ById("TogglePaneButton"));
                    togglePaneButton.SetFocus();
                    Wait.ForIdle();

                    UIObject home = FindElement.ByName("Home");
                    Button copyTextButton = new Button(FindElement.ById("CopyGamesLabelButton"));
                    TextBlock toolTipStatusTextBlock = new TextBlock(FindElement.ByName("ToolTipStatusTextBlock"));

                    Log.Comment("tab from the TogglePaneButton goes to the search box");
                    KeyboardHelper.PressKey(Key.Tab);
                    Wait.ForIdle();

                    Log.Comment("Down key from search box goes to the first item");
                    KeyboardHelper.PressKey(Key.Down);
                    Wait.ForIdle();

                    Verify.IsTrue(home.HasKeyboardFocus);
                    using (var waiter = new ToolTipOpenedWaiter())
                    {
                        KeyboardHelper.PressKey(Key.Down);

                        Log.Comment("Waiting for tooltip open event");
                        waiter.Wait(TimeSpan.FromSeconds(5));
                    }

                    copyTextButton.Invoke();
                    Wait.ForIdle();
                    if (toolTipStatusTextBlock.DocumentText != null && !toolTipStatusTextBlock.DocumentText.Contains("popups"))
                    {
                        Log.Comment("Found ToolTip on Iteration " + i);
                        Verify.AreEqual("Apps", toolTipStatusTextBlock.DocumentText);
                        foundToolTip = true;
                        break;
                    }
                    else
                    {
                        Log.Comment("ToolTip Window may be closed, and didn't find ToolTip on Iteration " + i);
                    }

                }
                Verify.IsTrue(foundToolTip, "Found ToolTip");
            }
        }

        [TestMethod]
        [TestProperty("TestSuite", "C")]
        public void ToolTipCustomContentTest() // Verify tooltips don't appear for custom NavViewItems (split off due to CatGates timeout)
        {
            if (!PlatformConfiguration.IsOsVersionGreaterThanOrEqual(OSVersion.Redstone3))
            {
                Log.Warning("We are running with RS4 resource, not need to run on rs2 or below");
                return;
            }

            // Since RS5, ToolTip is removed from ControlTemplate. and this test case can't be run on "NavigationView Tests" page 
            using (var setup = new TestSetupHelper(new[] { "NavigationView Tests", "NavigationView Regression Test" }))
            {
                // Close the pane
                Button togglePaneButton = new Button(FindElement.ById("TogglePaneButton"));
                Verify.IsNotNull(togglePaneButton, "Finding TogglePaneButton");
                togglePaneButton.Invoke();
                Wait.ForIdle();

                Button volumeToolTipCopyButton = new Button(FindElement.ByName("CopyVolumeToolTipButton"));
                Verify.IsNotNull(togglePaneButton, "Finding CopyVolumeToolTipButton");

                TextBlock toolTipStatusTextBlock = new TextBlock(FindElement.ByName("ToolTipStatusTextBlock"));
                Verify.IsNotNull(togglePaneButton, "Finding ToolTipStatusTextBlock");

                volumeToolTipCopyButton.Invoke();
                Wait.ForIdle();

                Verify.AreEqual("The volume navigation view item tooltip content is null", toolTipStatusTextBlock.DocumentText);
            }
        }

        [TestMethod]
        [TestProperty("TestSuite", "C")]
        public void PaneOpenCloseEventsTest()
        {
            var testScenarios = RegressionTestScenario.BuildLeftNavRegressionTestScenarios();
            foreach (var testScenario in testScenarios)
            {
                using (var setup = new TestSetupHelper(new[] { "NavigationView Tests", testScenario.TestPageName }))
                {
                    if (!PlatformConfiguration.IsOsVersionGreaterThanOrEqual(OSVersion.Redstone3))
                    {
                        Log.Warning("Test is disabled on RS2 and earlier because SplitView lacks the requisite events.");
                        return;
                    }

                    TextBlock lastIngEventTextblock = new TextBlock(FindElement.ByName("LastIngEventText"));
                    TextBlock lastEdEventTextblock = new TextBlock(FindElement.ByName("LastEdEventText"));

                    Button togglePaneButton = new Button(FindElement.ById("TogglePaneButton"));
                    togglePaneButton.Invoke();
                    Wait.ForIdle();

                    WaitAndAssertPaneStatus(PaneOpenStatus.Closed);
                    Verify.AreEqual("PaneClosed event fired", lastEdEventTextblock.DocumentText);
                    Verify.AreEqual("PaneClosing event fired", lastIngEventTextblock.DocumentText);

                    togglePaneButton.Invoke();
                    Wait.ForIdle();

                    WaitAndAssertPaneStatus(PaneOpenStatus.Opened);
                    Verify.AreEqual("PaneOpened event fired", lastEdEventTextblock.DocumentText);
                    Verify.AreEqual("PaneOpening event fired", lastIngEventTextblock.DocumentText);
                }
            }
        }

        [TestMethod]
        [TestProperty("TestSuite", "C")]
        public void VerifyPaneTitlePresentAndUpdates()
        {
            var testScenarios = RegressionTestScenario.BuildLeftNavRegressionTestScenarios();
            foreach (var testScenario in testScenarios)
            {
                using (var setup = new TestSetupHelper(new[] { "NavigationView Tests", testScenario.TestPageName }))
                {
                    TextBlock paneTitleTextBlock = new TextBlock(FindElement.ByName("NavView Test"));

                    Button changePaneTitleButton = new Button(FindElement.ByName("ChangePaneTitleButton"));
                    changePaneTitleButton.Invoke();
                    Wait.ForIdle();

                    Verify.AreEqual("", paneTitleTextBlock.DocumentText, "Verify that the pane title is empty");
                }
            }
        }


        [TestMethod]
        [TestProperty("TestSuite", "C")]
        public void VerifyCustomHeaderContentTest()
        {
            var testScenarios = RegressionTestScenario.BuildLeftNavRegressionTestScenarios();
            foreach (var testScenario in testScenarios)
            {
                using (var setup = new TestSetupHelper(new[] { "NavigationView Tests", testScenario.TestPageName }))
                {
                    TextBlock tb = new TextBlock(FindElement.ByName("Home as header"));
                    Verify.AreEqual("Home as header", tb.DocumentText, "Verify initial Header text");

                    Button button = new Button(FindElement.ByName("SetHeaderButton"));
                    button.Invoke();
                    Wait.ForIdle();

                    tb = new TextBlock(FindElement.ByName("Bananas"));
                    Verify.AreEqual("Bananas", tb.DocumentText, "Verify new TextBlock child was set as the Header");
                }
            }
        }

        [TestMethod]
        [TestProperty("TestSuite", "D")]
        public void BackRequestedTest()
        {
            var testScenarios = RegressionTestScenario.BuildLeftNavRegressionTestScenarios();
            foreach (var testScenario in testScenarios)
            {
                using (var setup = new TestSetupHelper(new[] { "NavigationView Tests", testScenario.TestPageName }))
                {
                    TextBlock textBlock = new TextBlock(FindElement.ByName("BackRequestedStateTextBlock"));
                    Button button = new Button(FindElement.ByName("NavigationViewBackButton"));
                    CheckBox checkBox = new CheckBox(FindElement.ByName("BackButtonEnabledCheckbox"));

                    Verify.AreEqual("Test Not Started [2]", textBlock.DocumentText);

                    checkBox.Check();
                    Wait.ForIdle();

                    button.Invoke();
                    Wait.ForIdle();

                    Verify.AreEqual("Back was requested", textBlock.DocumentText);
                }
            }
        }

        [TestMethod]
        [TestProperty("TestSuite", "D")]
        public void BackToolTipTest()
        {
            using (var setup = new TestSetupHelper(new[] { "NavigationView Tests", "NavigationView Test" }))
            {
                Button button = new Button(FindElement.ByName("NavigationViewBackButton"));
                CheckBox checkBox = new CheckBox(FindElement.ByName("BackButtonEnabledCheckbox"));

                checkBox.Check();
                Wait.ForIdle();

                using (var waiter = new ToolTipOpenedWaiter())
                {
                    Log.Comment("Moving pointer around, over back button");
                    button.MovePointer();
                    Wait.ForIdle();
                    button.MovePointer(offsetX: 1, offsetY: 1);
                    Wait.ForIdle();
                    button.MovePointer(offsetX: -1, offsetY: -1);
                    Wait.ForIdle();

                    Log.Comment("Waiting for tooltip to open");
                    waiter.Wait(TimeSpan.FromSeconds(5));
                }
            }
        }

        [TestMethod]
        [TestProperty("TestSuite", "D")]
        public void CloseToolTipTest()
        {
            using (var setup = new TestSetupHelper(new[] { "NavigationView Tests", "NavigationView Test" }))
            {
                var panelDisplayModeComboBox = new ComboBox(FindElement.ByName("PaneDisplayModeCombobox"));

                Log.Comment("Set PaneDisplayMode to LeftMinimal");
                panelDisplayModeComboBox.SelectItemByName("LeftMinimal");
                Wait.ForIdle();

                var isPaneOpenCheckBox = new CheckBox(FindElement.ById("IsPaneOpenCheckBox"));

                Log.Comment("Open the pane");
                isPaneOpenCheckBox.Check();
                Wait.ForIdle();

                Verify.AreEqual(ToggleState.On, isPaneOpenCheckBox.ToggleState, "IsPaneOpen expected to be True");

                Button closeButton = new Button(FindElement.ById("NavigationViewCloseButton"));
                Verify.IsNotNull(closeButton);

                using (var waiter = new ToolTipOpenedWaiter())
                {
                    Log.Comment("Moving pointer around, over close button");
                    closeButton.MovePointer();
                    Wait.ForIdle();
                    closeButton.MovePointer(offsetX: 1, offsetY: 1);
                    Wait.ForIdle();
                    closeButton.MovePointer(offsetX: -1, offsetY: -1);
                    Wait.ForIdle();

                    Log.Comment("Waiting for tooltip to open");
                    waiter.Wait(TimeSpan.FromSeconds(5));
                }
            }
        }

        private void WaitAndAssertPaneStatus(PaneOpenStatus status)
        {
            if (PlatformConfiguration.IsOSVersionLessThan(OSVersion.Redstone3))
            {
                // PaneOpened and PaneClosed is introduced in RS3 for SplitView, and NavigationView depends on SplitView
                // So we can't wait for the pane to opened/closed event but just delay seconds to make animation complete.
                Wait.ForSeconds(2);

                var expectToggleStatus = status == PaneOpenStatus.Opened ? ToggleState.On : ToggleState.Off;
                CheckBox isPaneOpenCheckBox = new CheckBox(FindElement.ById("IsPaneOpenCheckBox"));

                TestEnvironment.VerifyAreEqualWithRetry(60, // wait max to 3s
                    () => isPaneOpenCheckBox.ToggleState,
                    () => expectToggleStatus);
            }
            else
            {
                string expectString = status == PaneOpenStatus.Opened ? "Opened" : "Closed";
                var eventTextBlock = new TextBlock(FindElement.ByName("PaneOpenedOrClosedEvent"));

                Log.Comment("PaneOpenedOrClosedEvent before wait: " + eventTextBlock.GetText());
                TestEnvironment.VerifyAreEqualWithRetry(100, // wait max to 5s
                    () => expectString,
                    () => eventTextBlock.GetText());
            }
        }

        [TestMethod]
        [TestProperty("TestSuite", "D")]
        public void LightDismissTest()
        {
            var testScenarios = RegressionTestScenario.BuildLeftNavRegressionTestScenarios();
            foreach (var testScenario in testScenarios)
            {
                using (var setup = new TestSetupHelper(new[] { "NavigationView Tests", testScenario.TestPageName }))
                {
                    if (PlatformConfiguration.IsOSVersionLessThan(OSVersion.Redstone2))
                    {
                        Log.Warning("Test is disabled on RS1 and older");
                        return;
                    }

                    CheckBox isPaneOpenCheckBox = new CheckBox(FindElement.ById("IsPaneOpenCheckBox"));

                    Verify.AreEqual(ToggleState.On, isPaneOpenCheckBox.ToggleState, "IsPaneOpen expected to be True");

                    SetNavViewWidth(ControlWidth.Medium);
                    WaitAndAssertPaneStatus(PaneOpenStatus.Closed);

                    using (var waiter = isPaneOpenCheckBox.GetToggledWaiter())
                    {
                        isPaneOpenCheckBox.Toggle();
                        waiter.Wait();
                    }
                    WaitAndAssertPaneStatus(PaneOpenStatus.Opened);

                    Verify.AreEqual(ToggleState.On, isPaneOpenCheckBox.ToggleState, "IsPaneOpen expected to be True");

                    PaneOpenCloseTestCaseRetry(3, () =>
                    {
                        KeyboardHelper.PressKey(Key.Backspace, ModifierKey.Windows);
                        Wait.ForIdle();
                        WaitAndAssertPaneStatus(PaneOpenStatus.Closed);
                        Verify.AreEqual(ToggleState.Off, isPaneOpenCheckBox.ToggleState, "Verify Windows+Back light dismisses the pane");
                    });

                    isPaneOpenCheckBox.Toggle();
                    Wait.ForIdle();
                    WaitAndAssertPaneStatus(PaneOpenStatus.Opened);
                    Verify.AreEqual(ToggleState.On, isPaneOpenCheckBox.ToggleState, "IsPaneOpen expected to be True");

                    PaneOpenCloseTestCaseRetry(3, () =>
                    {
                        KeyboardHelper.PressKey(Key.Left, ModifierKey.Alt);
                        Wait.ForIdle();
                        WaitAndAssertPaneStatus(PaneOpenStatus.Closed);
                        Verify.AreEqual(ToggleState.Off, isPaneOpenCheckBox.ToggleState, "Verify Alt+Left light dismisses the pane");
                    });

                    isPaneOpenCheckBox.Toggle();
                    Wait.ForIdle();
                    WaitAndAssertPaneStatus(PaneOpenStatus.Opened);
                    Verify.AreEqual(ToggleState.On, isPaneOpenCheckBox.ToggleState, "IsPaneOpen expected to be True");
                }
            }
        }

        [TestMethod]
        [TestProperty("TestSuite", "D")]
        public void CheckSelectedItemEdgeCase()
        {
            using (var setup = new TestSetupHelper(new[] { "NavigationView Tests", "SelectedItem edge case test" }))
            {
                Button button = new Button(FindElement.ByName("CopyStatusButton"));
                TextBlock textBlock = new TextBlock(FindElement.ByName("StatusTextBlock"));

                button.Invoke();
                Wait.ForIdle();
                Verify.AreEqual("False True", textBlock.DocumentText);
            }
        }

        [TestMethod]
        [TestProperty("TestSuite", "D")]
        public void VerifyCanCancelClosing()
        {
            var testScenarios = RegressionTestScenario.BuildLeftNavRegressionTestScenarios();
            foreach (var testScenario in testScenarios)
            {
                using (var setup = new TestSetupHelper(new[] { "NavigationView Tests", testScenario.TestPageName }))
                {
                    if (PlatformConfiguration.IsOSVersionLessThan(OSVersion.Redstone3))
                    {
                        Log.Warning("Test is disabled on RS2 and older due to lack of SplitView events");
                        return;
                    }

                    SetNavViewWidth(ControlWidth.Medium);

                    var cancelClosingCheckbox = new CheckBox(FindElement.ById("CancelClosingEvents"));
                    cancelClosingCheckbox.Toggle();
                    Wait.ForIdle();
                    Verify.AreEqual(ToggleState.On, cancelClosingCheckbox.ToggleState);

                    var isPaneOpenCheckBox = new CheckBox(FindElement.ById("IsPaneOpenCheckBox"));
                    Verify.AreEqual(ToggleState.Off, isPaneOpenCheckBox.ToggleState, "IsPaneOpen expected to be False");

                    Log.Comment("Reset the event count");
                    new Button(FindElement.ById("ClosingEventCountResetButton")).Invoke();
                    Wait.ForIdle();

                    Log.Comment("Open the Pane");
                    using (var waiter = isPaneOpenCheckBox.GetToggledWaiter())
                    {
                        isPaneOpenCheckBox.Toggle();
                        waiter.Wait();
                    }
                    WaitAndAssertPaneStatus(PaneOpenStatus.Opened);

                    Verify.AreEqual(ToggleState.On, isPaneOpenCheckBox.ToggleState, "IsPaneOpen expected to be True");

                    var closingCounts = new Edit(FindElement.ByName("ClosingEventCountTextBlock"));
                    var expectedString = "1-0";

                    //  trigger a light dismiss
                    KeyboardHelper.PressKey(Key.Left, ModifierKey.Alt);
                    Wait.ForIdle();

                    Verify.AreEqual(ToggleState.On, isPaneOpenCheckBox.ToggleState,
                        "Verify Alt+Left light dismiss doesn't dismiss the pane when closing events are being canceled");

                    Verify.AreEqual(expectedString, closingCounts.GetText());
                }
            }
        }

        private void PaneOpenCloseTestCaseRetry(int retryNumber, Action action)
        {
            for (int i = 0; i < retryNumber; i++)
            {
                try
                {
                    if (i > 0)
                    {
                        Log.Comment("Retry on " + i);
                    }
                    action();
                    return;
                }
                catch (Exception e)
                {
                    CheckBox isPaneOpenCheckBox = new CheckBox(FindElement.ById("IsPaneOpenCheckBox"));
                    Log.Comment("IsPaneOpenCheckBox toggle status: " + isPaneOpenCheckBox.ToggleState);

                    Edit closingCounts = new Edit(FindElement.ByName("ClosingEventCountTextBlock"));
                    Log.Comment("ClosingEventCountTextBlock text: " + closingCounts.GetText());

                    TextBlock eventTextBlock = new TextBlock(FindElement.ByName("PaneOpenedOrClosedEvent"));
                    Log.Comment("PaneOpenedOrClosedEvent text: " + eventTextBlock.GetText());

                    Log.Comment(e.Message);
                }
            }

            throw new Exception("Reach max number of retry " + retryNumber);
        }

        [TestMethod]
        [TestProperty("TestSuite", "D")]
        public void VerifyLightDismissDoesntSendDuplicateEvents()
        {
            var testScenarios = RegressionTestScenario.BuildLeftNavRegressionTestScenarios();
            foreach (var testScenario in testScenarios)
            {
                using (var setup = new TestSetupHelper(new[] { "NavigationView Tests", testScenario.TestPageName }))
                {
                    if (PlatformConfiguration.IsOSVersionLessThan(OSVersion.Redstone3))
                    {
                        Log.Warning("Test is disabled on RS2 and older due to lack of SplitView events");
                        return;
                    }

                    CheckBox isPaneOpenCheckBox = new CheckBox(FindElement.ById("IsPaneOpenCheckBox"));
                    Verify.AreEqual(ToggleState.On, isPaneOpenCheckBox.ToggleState, "IsPaneOpen expected to be True");

                    SetNavViewWidth(ControlWidth.Medium);
                    WaitAndAssertPaneStatus(PaneOpenStatus.Closed);

                    PaneOpenCloseTestCaseRetry(3, () =>
                        {
                            // recover from the exception if needed
                            if (isPaneOpenCheckBox.ToggleState != ToggleState.Off)
                            {
                                using (var waiter = isPaneOpenCheckBox.GetToggledWaiter())
                                {
                                    isPaneOpenCheckBox.Toggle();
                                    waiter.Wait();
                                }
                                WaitAndAssertPaneStatus(PaneOpenStatus.Closed);
                            }

                            Verify.AreEqual(ToggleState.Off, isPaneOpenCheckBox.ToggleState, "IsPaneOpen expected to be False");

                            Log.Comment("Reset the event count");
                            new Button(FindElement.ById("ClosingEventCountResetButton")).Invoke();
                            Wait.ForIdle();

                            Log.Comment("Open the pane");
                            using (var waiter = isPaneOpenCheckBox.GetToggledWaiter())
                            {
                                isPaneOpenCheckBox.Toggle();
                                waiter.Wait();
                            }
                            WaitAndAssertPaneStatus(PaneOpenStatus.Opened);

                            Verify.AreEqual(ToggleState.On, isPaneOpenCheckBox.ToggleState, "IsPaneOpen expected to be True");

                            var closingCounts = new Edit(FindElement.ByName("ClosingEventCountTextBlock"));
                            var expectedString = "1-1";

                            //  trigger a light dismiss
                            KeyboardHelper.PressKey(Key.Left, ModifierKey.Alt);
                            Wait.ForIdle();

                            WaitAndAssertPaneStatus(PaneOpenStatus.Closed);
                            Verify.AreEqual(ToggleState.Off, isPaneOpenCheckBox.ToggleState, "IsPaneOpen expected to be False");
                            Verify.AreEqual(expectedString, closingCounts.GetText());
                        });
                }
            }
        }

        [TestMethod]
<<<<<<< HEAD
        [TestProperty("NavViewTestSuite", "D")]
=======
        [TestProperty("TestSuite", "D")]
>>>>>>> 71afcf2f
        public void VerifyDeselectionDisabled()
        {
            var testScenarios = RegressionTestScenario.BuildLeftNavRegressionTestScenarios();
            foreach (var testScenario in testScenarios)
            {
                using (var setup = new TestSetupHelper(new[] { "NavigationView Tests", testScenario.TestPageName }))
                {
                    UIObject homeItem = FindElement.ByName("Home");
                    Verify.IsNotNull(homeItem);
                    Verify.IsTrue(Convert.ToBoolean(homeItem.GetProperty(UIProperty.Get("SelectionItem.IsSelected"))));

                    KeyboardHelper.PressDownModifierKey(ModifierKey.Control);
                    homeItem.Click(); // Explicitly testing ctrl+click here
                    Wait.ForIdle();
                    Verify.IsTrue(Convert.ToBoolean(homeItem.GetProperty(UIProperty.Get("SelectionItem.IsSelected"))));
                    KeyboardHelper.ReleaseModifierKey(ModifierKey.Control);
                }
            }
        }

        [TestMethod]
        [TestProperty("TestSuite", "D")]
        public void EnsureClearingListIsSafe()
        {
            var testScenarios = RegressionTestScenario.BuildLeftNavRegressionTestScenarios();
            foreach (var testScenario in testScenarios)
            {
                using (var setup = new TestSetupHelper(new[] { "NavigationView Tests", testScenario.TestPageName }))
                {
                    Button clearButton = new Button(FindElement.ByName("ClearMenuButton"));
                    Log.Comment("About to invoke list clear button");
                    clearButton.Invoke();
                    Log.Comment("About to wait for idle");
                    Wait.ForIdle();

                    // that's it, it's a stability test
                }
            }
        }

        [TestMethod]
        [TestProperty("TestSuite", "D")]
        [TestProperty("Description", "Ensure that the NavigationView button isn't running with rs3+ themeresource on when they're off :)")]
        public void VerifyNotShouldPreserveNavigationViewRS3Behavior() // Regression test to make sure that we aren't accidentally running quirks all the time
        {
            var testScenarios = RegressionTestScenario.BuildLeftNavRegressionTestScenarios();
            foreach (var testScenario in testScenarios)
            {
                using (var setup = new TestSetupHelper(new[] { "NavigationView Tests", testScenario.TestPageName }))
                {
                    if (!PlatformConfiguration.IsOsVersionGreaterThanOrEqual(OSVersion.Redstone4))
                    {
                        Log.Warning("This test is only designed to run on RS4+ machines");
                        return;
                    }
                    else
                    {
                        CheckBox isPaneOpenCheckBox = new CheckBox(FindElement.ById("IsPaneOpenCheckBox"));

                        // On phone, the pane will initially be in the closed compact state, so open it before
                        // proceeding with the test.
                        if (isPaneOpenCheckBox.ToggleState == ToggleState.Off)
                        {
                            using (var waiter = isPaneOpenCheckBox.GetToggledWaiter())
                            {
                                isPaneOpenCheckBox.Toggle();
                                waiter.Wait();
                            }
                        }

                        Button navButton = new Button(FindElement.ById("TogglePaneButton"));
                        Verify.AreEqual(320, navButton.BoundingRectangle.Width);
                    }
                }
            }
        }

        [TestMethod]
        [TestProperty("TestSuite", "D")]
        [TestProperty("Description", "Ensure that the NavigationView button is rendering as expected if it's targeting RS3")]
        public void VerifyShouldPreserveNavigationViewRS3Behavior()
        {
            using (var setup = new TestSetupHelper(new[] { "NavigationView Tests", "NavigationView PreserveRS3 Test" }))
            {
                if (!PlatformConfiguration.IsOsVersionGreaterThanOrEqual(OSVersion.Redstone4))
                {
                    Log.Warning("This test is only designed to run on RS4+ machines");
                    return;
                }

                CheckBox isPaneOpenCheckBox = new CheckBox(FindElement.ById("IsPaneOpenCheckBox"));

                // On phone, the pane will initially be in the closed compact state, so open it before
                // proceeding with the test.
                if (isPaneOpenCheckBox.ToggleState == ToggleState.Off)
                {
                    using (var waiter = isPaneOpenCheckBox.GetToggledWaiter())
                    {
                        isPaneOpenCheckBox.Toggle();
                        waiter.Wait();
                    }
                }

                Button navButton = new Button(FindElement.ById("TogglePaneButton"));
                Verify.AreEqual(48, navButton.BoundingRectangle.Width);

                // In RS4 or late application, togglePaneTopPadding is 0 when ExtendViewIntoTitleBar=true, 
                // but for RS3 application, we expected it be not 0 because apps like Wallpaper make use of it
                var result = new Edit(FindElement.ById("TestResult"));
                using (var waiter = new ValueChangedEventWaiter(result))
                {
                    Button button = new Button(FindElement.ById("GetTopPaddingHeight"));
                    button.Invoke();
                    waiter.Wait();
                }
                var togglePaneTopPadding = Convert.ToInt32(result.Value);
                Verify.AreNotEqual(0, togglePaneTopPadding);

                using (var waiter = new ValueChangedEventWaiter(result))
                {
                    Button button = new Button(FindElement.ById("GetToggleButtonRowHeight"));
                    button.Invoke();
                    waiter.Wait();
                }
                var toggleButtonHeight = Convert.ToInt32(result.Value);
                Verify.AreEqual(56, toggleButtonHeight);

                // TestFrame is disabled before the testcase. we should enable it and prepare for next test case
                var testFrame = new CheckBox(FindElement.ById("TestFrameCheckbox"));
                testFrame.Check();
                Wait.ForIdle();
            }
        }

        [TestMethod]
        [TestProperty("TestSuite", "D")]
        [TestProperty("Description", "Temporary bootstrapping test, can be retired once Horizontal Nav View is out of incubation")]
        public void EnsureNoCrashesInHorizontalFlipMenuItems()
        {
            var testScenarios = RegressionTestScenario.BuildLeftNavRegressionTestScenarios();
            foreach (var testScenario in testScenarios)
            {
                using (var setup = new TestSetupHelper(new[] { "NavigationView Tests", testScenario.TestPageName }))
                {
                    var button = new Button(FindElement.ByName("FlipOrientationButton"));
                    button.Invoke();
                    Wait.ForIdle();
                }
            }
        }

        [TestMethod]
        [TestProperty("TestSuite", "D")]
        [TestProperty("Description", "VisualState DisplayModeGroup is decoupled from DisplayMode, and it has strong connection with PaneDisplayMode")]
        public void VerifyCorrectVisualStateWhenChangingPaneDisplayMode()
        {
            // We expect this mapping:
            //  Top, and LeftMinimal -> VisualState Minimal
            //  LeftCompact -> VisualState Compact
            //  Left -> VisualState Expanded

            using (var setup = new TestSetupHelper(new[] { "NavigationView Tests", "Top NavigationView Test" }))
            {
                var panelDisplayModeComboBox = new ComboBox(FindElement.ByName("PaneDisplayModeCombobox"));
                var getActiveVisualStateButton = new Button(FindElement.ByName("GetActiveVisualState"));
                var invokeResult = new Edit(FindElement.ById("TestResult"));
                var isPaneOpenCheckBox = new CheckBox(FindElement.ById("IsPaneOpenCheckBox"));

                Log.Comment("Set PaneDisplayMode to Top");
                panelDisplayModeComboBox.SelectItemByName("Top");
                using (var waiter = new ValueChangedEventWaiter(invokeResult))
                {
                    getActiveVisualStateButton.Click();
                    waiter.Wait();
                }
                Verify.IsTrue(invokeResult.Value.Contains("Minimal"));

                Log.Comment("Set PaneDisplayMode to Left");
                panelDisplayModeComboBox.SelectItemByName("Left");
                using (var waiter = new ValueChangedEventWaiter(invokeResult))
                {
                    getActiveVisualStateButton.Click();
                    waiter.Wait();
                }
                Verify.IsTrue(invokeResult.Value.Contains("Expanded"));

                Log.Comment("Set PaneDisplayMode to Top");
                panelDisplayModeComboBox.SelectItemByName("Top");
                using (var waiter = new ValueChangedEventWaiter(invokeResult))
                {
                    getActiveVisualStateButton.Click();
                    waiter.Wait();
                }
                Verify.IsTrue(invokeResult.Value.Contains("Minimal"));

                Log.Comment("Set PaneDisplayMode to LeftCompact");
                panelDisplayModeComboBox.SelectItemByName("LeftCompact");
                using (var waiter = new ValueChangedEventWaiter(invokeResult))
                {
                    getActiveVisualStateButton.Click();
                    waiter.Wait();
                }
                Verify.IsTrue(invokeResult.Value.Contains("Compact"));

                Log.Comment("Set PaneDisplayMode to LeftMinimal");
                panelDisplayModeComboBox.SelectItemByName("LeftMinimal");

                using (var waiter = new ValueChangedEventWaiter(invokeResult))
                {
                    getActiveVisualStateButton.Click();
                    waiter.Wait();
                }
                Verify.IsTrue(invokeResult.Value.Contains("Minimal"));
                Log.Comment("Verify Pane is closed automatically when PaneDisplayMode is Minimal");
                Verify.AreEqual(ToggleState.Off, isPaneOpenCheckBox.ToggleState, "IsPaneOpen expected to be False when PaneDisplayMode is Minimal");

                Log.Comment("Set DisplayMode to Left");
                panelDisplayModeComboBox.SelectItemByName("Left");
                using (var waiter = new ValueChangedEventWaiter(invokeResult))
                {
                    getActiveVisualStateButton.Click();
                    waiter.Wait();
                }
                Verify.IsTrue(invokeResult.Value.Contains("Expanded"));
                Log.Comment("Verify Pane is opened automatically when PaneDisplayMode is changed from Minimal to Left");
                Verify.AreEqual(ToggleState.On, isPaneOpenCheckBox.ToggleState, "IsPaneOpen expected to be True when PaneDisplayMode is changed from Minimal to Left");
            }
        }

        [TestMethod]
        [TestProperty("TestSuite", "D")]
        [TestProperty("Description", "Verifies the back button is visible when the pane is closed and the close button is visible when the pane is open, in LeftMinimal pane display mode")]
        public void VerifyBackAndCloseButtonsVisibilityInLeftMinimalPaneDisplayMode()
        {
            VerifyBackAndCloseButtonsVisibility(inLeftMinimalPanelDisplayMode: true);
        }

        [TestMethod]
        [TestProperty("TestSuite", "D")]
        [TestProperty("Description", "Verifies the close button is visible when the pane is open, in Auto pane display mode and Minimal display mode")]
        public void VerifyBackAndCloseButtonsVisibilityInAutoPaneDisplayMode()
        {
            VerifyBackAndCloseButtonsVisibility(inLeftMinimalPanelDisplayMode: false);
        }

        private void VerifyBackAndCloseButtonsVisibility(bool inLeftMinimalPanelDisplayMode)
        {
            using (var setup = new TestSetupHelper(new[] { "NavigationView Tests", "NavigationView Test" }))
            {
                var displayModeTextBox = new TextBlock(FindElement.ByName("DisplayModeTextBox"));
                var panelDisplayModeComboBox = new ComboBox(FindElement.ByName("PaneDisplayModeCombobox"));
                var isPaneOpenCheckBox = new CheckBox(FindElement.ById("IsPaneOpenCheckBox"));

                Verify.AreEqual(expanded, displayModeTextBox.DocumentText, "Original DisplayMode expected to be Expanded");

                if (inLeftMinimalPanelDisplayMode)
                {
                    Log.Comment("Set PaneDisplayMode to LeftMinimal");
                    panelDisplayModeComboBox.SelectItemByName("LeftMinimal");
                    Wait.ForIdle();

                    Log.Comment("Verify Pane is closed automatically when PaneDisplayMode becomes LeftMinimal");
                    Verify.AreEqual(ToggleState.Off, isPaneOpenCheckBox.ToggleState, "IsPaneOpen expected to be False when PaneDisplayMode becomes LeftMinimal");
                }
                else
                {
                    Log.Comment("Set PaneDisplayMode to Auto");
                    panelDisplayModeComboBox.SelectItemByName("Auto");
                    Wait.ForIdle();

                    Log.Comment("Verify Pane remains open when PaneDisplayMode becomes Auto");
                    Verify.AreEqual(ToggleState.On, isPaneOpenCheckBox.ToggleState, "IsPaneOpen expected to remain True when PaneDisplayMode becomes Auto");

                    Log.Comment("Verify back button is visible when pane is open in Expanded DisplayMode");
                    VerifyElement.Found("NavigationViewBackButton", FindBy.Id);

                    Log.Comment("Verify close button is not visible when pane is open in Expanded DisplayMode");
                    VerifyElement.NotFound("NavigationViewCloseButton", FindBy.Id);

                    Log.Comment("Decrease the width of the control from Wide to Narrow and force pane closure");
                    SetNavViewWidth(ControlWidth.Narrow);
                    Wait.ForIdle();
                    Verify.AreEqual(ToggleState.Off, isPaneOpenCheckBox.ToggleState, "IsPaneOpen expected to be False after decreasing width");
                    Verify.AreEqual(minimal, displayModeTextBox.DocumentText);
                }

                Log.Comment("Verify toggle-pane button is visible when pane is closed");
                VerifyElement.Found("TogglePaneButton", FindBy.Id);

                Log.Comment("Verify back button is visible when pane is closed");
                VerifyElement.Found("NavigationViewBackButton", FindBy.Id);

                Log.Comment("Verify close button is not visible when pane is closed");
                VerifyElement.NotFound("NavigationViewCloseButton", FindBy.Id);

                Log.Comment("Open the pane");
                isPaneOpenCheckBox.Check();
                Wait.ForIdle();

                Verify.AreEqual(ToggleState.On, isPaneOpenCheckBox.ToggleState, "IsPaneOpen expected to be True");

                Log.Comment("Verify toggle-pane button is visible when pane is open");
                VerifyElement.Found("TogglePaneButton", FindBy.Id);

                Log.Comment("Verify back button is not visible when pane is open");
                VerifyElement.NotFound("NavigationViewBackButton", FindBy.Id);

                Log.Comment("Verify close button is visible when pane is open");
                VerifyElement.Found("NavigationViewCloseButton", FindBy.Id);

                Button closeButton = new Button(FindElement.ById("NavigationViewCloseButton"));
                Verify.IsNotNull(closeButton);
                Verify.IsTrue(closeButton.IsEnabled, "Close button is expected to be enabled");

                CheckBox backButtonVisibilityCheckbox = new CheckBox(FindElement.ByName("BackButtonVisibilityCheckbox"));

                backButtonVisibilityCheckbox.Uncheck();
                Wait.ForIdle();

                Log.Comment("Verify back button is not visible when pane is open");
                VerifyElement.NotFound("NavigationViewBackButton", FindBy.Id);

                Log.Comment("Verify close button is no longer visible when pane is open");
                VerifyElement.NotFound("NavigationViewCloseButton", FindBy.Id);
            }
        }

        [TestMethod]
        [TestProperty("TestSuite", "D")]
        public void EnsureTopSettingsRetainsFocusAfterOrientationChanges()
        {
            using (var setup = new TestSetupHelper(new[] { "NavigationView Tests", "NavigationView Test" }))
            {
                var readSettingsSelectedButton = new Button(FindElement.ByName("ReadSettingsSelected"));
                var SettingsSelectionStateTextBlock = new TextBlock(FindElement.ByName("SettingsSelectedState"));

                var leftSettingsItem = new Button(FindElement.ByName("Settings"));
                leftSettingsItem.Invoke();

                Log.Comment("Verify the left settings item is selected.");
                readSettingsSelectedButton.Invoke();
                Verify.AreEqual(SettingsSelectionStateTextBlock.GetText(), "True");

                Log.Comment("Flipping orientation: Left -> Top.");
                var flipOrientationButton = new Button(FindElement.ByName("FlipOrientationButton"));
                flipOrientationButton.Invoke();
                Wait.ForIdle();

                Log.Comment("Verify the top settings item is selected.");
                readSettingsSelectedButton.Invoke();
                Verify.AreEqual(SettingsSelectionStateTextBlock.GetText(), "True");

                Log.Comment("Flipping orientation: Top -> Left.");
                flipOrientationButton.Invoke();
                Wait.ForIdle();

                Log.Comment("Verify the left settings item is still selected.");
                readSettingsSelectedButton.Invoke();
                Verify.AreEqual(SettingsSelectionStateTextBlock.GetText(), "True");
            }
        }

        [TestMethod]
        [TestProperty("TestSuite", "D")]
        public void EnsureDynamicSizeForPaneHeaderFooterAndCustomContent()
        {
            using (var setup = new TestSetupHelper(new[] { "NavigationView Tests", "NavigationView Stretch Test" }))
            {
                Button navButton = new Button(FindElement.ById("TogglePaneButton"));

                // NavigationViewCompactPaneLength is 40 or 48 in different release. This test case doesn't need an exactly number of width, so just choose 48 as the boundary
                // PaneHeader share the same row with ToggleButton, so it's width is not the same with other buttons
                var widthCompactBoundary = 48;
                var widthOpenPaneLength = 320;

                Button paneHeaderButton = new Button(FindElement.ById("PaneHeader"));
                Log.Comment("PaneHeader size actual width is " + paneHeaderButton.BoundingRectangle.Width);
                Verify.IsTrue(paneHeaderButton.BoundingRectangle.Width > widthCompactBoundary && paneHeaderButton.BoundingRectangle.Width < widthOpenPaneLength);

                Button paneFooterButton = new Button(FindElement.ById("PaneFooter"));
                Log.Comment("PaneFooter size actual width is " + paneFooterButton.BoundingRectangle.Width);
                Verify.IsTrue(paneFooterButton.BoundingRectangle.Width == widthOpenPaneLength);

                Button paneCustomContentButton = new Button(FindElement.ById("PaneCustomContent"));
                Log.Comment("paneCustomContentButton size actual width is " + paneCustomContentButton.BoundingRectangle.Width);
                Verify.IsTrue(paneCustomContentButton.BoundingRectangle.Width == widthOpenPaneLength);

                Log.Comment("Verify that clicking the navigation button closes the nav pane");
                navButton.Invoke();
                Wait.ForIdle();

                if (!PlatformConfiguration.IsOsVersionGreaterThanOrEqual(OSVersion.Redstone2))
                {
                    // It returns negative width on RS1 and cause test failure.
                    // Error System.ArgumentException: Size_WidthAndHeightCannotBeNegative at 
                    // Microsoft.Windows.Apps.Test.Automation.UiaConvert.ConvertPropertyValue(AutomationProperty property, Object propertyValue) 
                    // at Microsoft.Windows.Apps.Test.Automation.AutomationElement.GetCurrentPropertyValue(AutomationProperty property, Boolean ignoreDefaultValue)
                    Log.Comment("Skip PaneHeader verification");
                }
                else
                {
                    paneHeaderButton = new Button(FindElement.ById("PaneHeader"));
                    Log.Comment("PaneHeader is collapsed");
                    Verify.IsTrue(paneHeaderButton.BoundingRectangle.Width == 0);
                }
                Log.Comment("PaneFooter size actual width is " + paneFooterButton.BoundingRectangle.Width);
                Verify.IsTrue(paneFooterButton.BoundingRectangle.Width <= widthCompactBoundary && paneFooterButton.BoundingRectangle.Width > 0);

                Log.Comment("paneCustomContentButton size actual width is " + paneCustomContentButton.BoundingRectangle.Width);
                Verify.IsTrue(paneCustomContentButton.BoundingRectangle.Width <= widthCompactBoundary && paneCustomContentButton.BoundingRectangle.Width > 0);
            }
        }

        [TestMethod]
        [TestProperty("TestSuite", "D")]
        public void VerifyTopNavigationMinimalVisualStateOnTopNav()
        {
            using (var setup = new TestSetupHelper(new[] { "NavigationView Tests", "NavigationView Test" }))
            {
                Log.Comment("To Minimal mode");
                SetNavViewWidth(ControlWidth.Narrow);

                Log.Comment("Get NavView Active VisualStates");
                var getNavViewActiveVisualStatesButton = new Button(FindElement.ByName("GetNavViewActiveVisualStates"));
                getNavViewActiveVisualStatesButton.Invoke();
                Wait.ForIdle();

                var visualStateName = "TopNavigationMinimal";
                var result = new TextBlock(FindElement.ByName("NavViewActiveVisualStatesResult"));
                Verify.IsFalse(result.GetText().Contains(visualStateName), "active VisualStates doesn't include " + visualStateName);

                Log.Comment("To Wide mode");
                SetNavViewWidth(ControlWidth.Wide);

                Log.Comment("Flipping orientation: Left -> Top.");
                var flipOrientationButton = new Button(FindElement.ByName("FlipOrientationButton"));
                flipOrientationButton.Invoke();
                Wait.ForIdle();

                Log.Comment("Get NavView Active VisualStates");
                getNavViewActiveVisualStatesButton.Invoke();
                Wait.ForIdle();

                Verify.IsTrue(result.GetText().Contains(visualStateName), "active VisualStates includes " + visualStateName);
            }
        }

        [TestMethod]
        [TestProperty("TestSuite", "D")]
        public void EnsureLeftSettingsRetainsFocusAfterOrientationChanges()
        {
            using (var setup = new TestSetupHelper(new[] { "NavigationView Tests", "NavigationView Test" }))
            {
                var readSettingsSelectedButton = new Button(FindElement.ByName("ReadSettingsSelected"));
                var SettingsSelectionStateTextBlock = new TextBlock(FindElement.ByName("SettingsSelectedState"));

                Log.Comment("Flipping orientation: Left -> Top.");
                var flipOrientationButton = new Button(FindElement.ByName("FlipOrientationButton"));
                flipOrientationButton.Invoke();
                Wait.ForIdle();

                var topSettingsItem = new Button(FindElement.ByName("SettingsTopNavPaneItem"));
                topSettingsItem.Invoke();

                Log.Comment("Verify the top settings item is selected.");
                readSettingsSelectedButton.Invoke();
                Verify.AreEqual(SettingsSelectionStateTextBlock.GetText(), "True");

                Log.Comment("Flipping orientation: Top -> Left.");
                flipOrientationButton.Invoke();
                Wait.ForIdle();

                Log.Comment("Verify the left settings item is selected.");
                readSettingsSelectedButton.Invoke();
                Verify.AreEqual(SettingsSelectionStateTextBlock.GetText(), "True");

                Log.Comment("Flipping orientation: Left -> Top.");
                flipOrientationButton.Invoke();
                Wait.ForIdle();

                Log.Comment("Verify the left top item is still selected.");
                readSettingsSelectedButton.Invoke();
                Verify.AreEqual(SettingsSelectionStateTextBlock.GetText(), "True");
            }
        }

        [TestMethod]
        [TestProperty("TestSuite", "D")]
        [TestProperty("Description", "Temporary bootstrapping test, can be retired once Horizontal Nav View is out of incubation")]
        public void EnsureNoCrashesInHorizontalFlipMenuItemsSource()
        {
            // This navigates through to our test page
            using (var setup = new TestSetupHelper(new[] { "NavigationView Tests", "Top Nav Test" }))
            {
                var button = new Button(FindElement.ByName("FlipOrientationButton"));
                button.Invoke();
                Wait.ForIdle();
            }
        }

        [TestMethod]
        [TestProperty("TestSuite", "D")]
        public void VerifyMoreButtonIsOnlyReadOnce()
        {
            using (var setup = new TestSetupHelper(new[] { "NavigationView Tests", "Top NavigationView Test" }))
            {
                UIObject moreButton = FindElement.ById("TopNavOverflowButton");
                moreButton.SetFocus();
                Wait.ForIdle();

                AutomationElement ae = AutomationElement.FocusedElement;
                Verify.AreEqual("More", ae.GetCurrentPropertyValue(AutomationElement.NameProperty).ToString());
            }
        }

        [TestMethod]
        [TestProperty("TestSuite", "D")]
        public void CanDoSelectionChangedOfItemTemplate()
        {
            using (var setup = new TestSetupHelper(new[] { "NavigationView Tests", "NavigationView ItemTemplate Test" }))
            {
                // Go to the navview items.
                KeyboardHelper.PressKey(Key.Tab);
                // Select the first item.
                KeyboardHelper.PressKey(Key.Space);
                // Go to the second item.
                KeyboardHelper.PressKey(Key.Right);
                // Select the second item.
                KeyboardHelper.PressKey(Key.Space);
            }
        }

        [TestMethod]
        [TestProperty("TestSuite", "D")]
        public void EnsurePaneHeaderCanBeModifiedForLeftNav()
        {
            using (var setup = new TestSetupHelper(new[] { "NavigationView Tests", "NavigationView Test" }))
            {
                EnsurePaneHeaderCanBeModifiedHelper(RegressionTestType.LeftNav);
            }
        }

        [TestMethod]
        [TestProperty("TestSuite", "D")]
        public void EnsurePaneHeaderCanBeModifiedForTopNav()
        {
            using (var setup = new TestSetupHelper(new[] { "NavigationView Tests", "NavigationView Test" }))
            {
                EnsurePaneHeaderCanBeModifiedHelper(RegressionTestType.TopNav);
            }
        }

        //Bug 19342138: Text of navigation menu items text is lost when shrinking the width of the UWP application
        //[TestMethod]
        //[TestProperty("TestSuite", "D")]
        public void EnsurePaneCanBeHidden()
        {
            using (var setup = new TestSetupHelper(new[] { "NavigationView Tests", "NavigationView Test" }))
            {
                var paneRoot = FindElement.ById("PaneRoot");
                Verify.IsFalse(paneRoot.IsOffscreen);

                var paneVisibleCheckBox = new CheckBox(FindElement.ByName("IsPaneVisibleCheckBox"));
                paneVisibleCheckBox.Uncheck();
                Wait.ForIdle();

                Verify.IsTrue(paneRoot.IsOffscreen);
            }
        }

        //Bug 19342138: Text of navigation menu items text is lost when shrinking the width of the UWP application
        //[TestMethod]
        //[TestProperty("TestSuite", "D")]
        public void EnsurePaneCanBeHiddenWithFixedWindowSize()
        {
            using (var setup = new TestSetupHelper(new[] { "NavigationView Tests", "NavigationView Test" }))
            {
                var paneRoot = FindElement.ById("PaneRoot");
                Verify.IsFalse(paneRoot.IsOffscreen);

                SetNavViewWidth(ControlWidth.Wide);

                var paneVisibleCheckBox = new CheckBox(FindElement.ByName("IsPaneVisibleCheckBox"));

                paneVisibleCheckBox.Uncheck();
                Wait.ForIdle();
                Verify.IsTrue(paneRoot.IsOffscreen);

                paneVisibleCheckBox.Check();
                Wait.ForIdle();
                Verify.IsFalse(paneRoot.IsOffscreen);
            }
        }

        [TestMethod]
        [TestProperty("TestSuite", "D")]
        public void EnsureDisplayModeGroupUpdatesWhenBackButtonVisibilityChanged()
        {
            using (var setup = new TestSetupHelper(new[] { "NavigationView Tests", "NavigationView Test" }))
            {
                Log.Comment("Setup test page to be in the minimal display mode with the backbutton hidden...");
                Log.Comment("Hide backbutton");
                var backButtonCheckBox = new CheckBox(FindElement.ByName("BackButtonVisibilityCheckbox"));
                backButtonCheckBox.Uncheck();
                Wait.ForIdle();

                Log.Comment("Change display mode to left minimal");
                var panelDisplayModeComboBox = new ComboBox(FindElement.ByName("PaneDisplayModeCombobox"));
                panelDisplayModeComboBox.SelectItemByName("LeftMinimal");
                Wait.ForIdle();

                TextBlock displayModeTextBox = new TextBlock(FindElement.ByName("DisplayModeTextBox"));
                Verify.AreEqual(minimal, displayModeTextBox.DocumentText);

                Log.Comment("Get NavView Active VisualStates");
                var getNavViewActiveVisualStatesButton = new Button(FindElement.ByName("GetNavViewActiveVisualStates"));
                getNavViewActiveVisualStatesButton.Invoke();
                Wait.ForIdle();

                const string visualStateName = "MinimalWithBackButton";
                var result = new TextBlock(FindElement.ByName("NavViewActiveVisualStatesResult"));
                Verify.IsFalse(result.GetText().Contains(visualStateName), "Active VisualStates should not include " + visualStateName);

                Log.Comment("Show backbutton");
                backButtonCheckBox.Check();
                Wait.ForIdle();

                Log.Comment("Get NavView Active VisualStates");
                getNavViewActiveVisualStatesButton.Invoke();
                Wait.ForIdle();
                Verify.IsTrue(result.GetText().Contains(visualStateName), "Active VisualStates should include " + visualStateName);
            }
        }

        [TestMethod]
        [TestProperty("NavViewTestSuite", "D")]
        public void EnsureDisplayModeGroupUpdatesOnPaneClosedToMinimalWithBackButton()
        {
            using (var setup = new TestSetupHelper(new[] { "NavigationView Tests", "Navigation Minimal Test" }))
            {
                Log.Comment("Click on ToggleButton");
                FindElement.ById<Button>("TogglePaneButton").InvokeAndWait();

                Log.Comment("Get NavView Active VisualStates");
                FindElement.ByName<Button>("GetNavViewActiveVisualStates").InvokeAndWait();

                const string visualStateName = "MinimalWithBackButton";
                var result = new TextBlock(FindElement.ByName("NavViewActiveVisualStatesResult"));
                Verify.IsTrue(result.GetText().Contains(visualStateName), "Active VisualStates should include " + visualStateName);
            }
        }

        // Test for issue 450 https://github.com/Microsoft/microsoft-ui-xaml/issues/450
        [TestMethod]
        [TestProperty("TestSuite", "D")]
        public void CompactModeAutoPaneClosingTest()
        {
            using (var setup = new TestSetupHelper(new[] { "NavigationView Tests", "NavigationView Test" }))
            {
                // Unmaximize the window
                KeyboardHelper.PressKey(Key.Down, ModifierKey.Windows, 1);

                // Resize window quickly
                KeyboardHelper.PressDownModifierKey(ModifierKey.Windows);
                KeyboardHelper.PressKeySequence(new[] { Key.Left, Key.Right, Key.Left, Key.Right, Key.Left });
                KeyboardHelper.ReleaseModifierKey(ModifierKey.Windows);

                Wait.ForIdle();

                CheckBox isPaneOpenCheckBox = new CheckBox(FindElement.ById("IsPaneOpenCheckBox"));
                Verify.AreEqual(ToggleState.Off, isPaneOpenCheckBox.ToggleState, "IsPaneOpen expected to be False");

                var getVisualStateButton = new Button(FindElement.ByName("GetNavViewActiveVisualStates"));
                getVisualStateButton.Invoke();
                Wait.ForIdle();
                var result = new TextBlock(FindElement.ByName("NavViewActiveVisualStatesResult"));
                Verify.IsTrue(result.GetText().Contains("ListSizeCompact"), "Verify pane list is in ListSizeCompact state");

                // Maximize the window
                KeyboardHelper.PressKey(Key.Right, ModifierKey.Windows, 1);
                KeyboardHelper.PressKey(Key.Up, ModifierKey.Windows, 1);
            }
        }

        private void EnsurePaneHeaderCanBeModifiedHelper(RegressionTestType navviewMode)
        {
            if (!PlatformConfiguration.IsOsVersionGreaterThanOrEqual(OSVersion.Redstone2))
            {
                Log.Warning("Test is disabled on RS1 and earlier because Pane Header is on RS2.");
                return;
            }

            if (navviewMode == RegressionTestType.TopNav)
            {
                var flipOrientationButton = new Button(FindElement.ByName("FlipOrientationButton"));
                flipOrientationButton.Invoke();
                Wait.ForIdle();
            }

            var changePaneHeaderbutton = new Button(FindElement.ByName("ChangePaneHeader"));
            changePaneHeaderbutton.Invoke();
            Wait.ForIdle();

            UIObject paneHeaderContent = null;

            if (navviewMode == RegressionTestType.TopNav)
            {
                paneHeaderContent = FindElement.ById("PaneHeaderOnTopPane");
            }
            else
            {
                paneHeaderContent = FindElement.ById("PaneHeaderContentBorder");
            }

            TextBlock text = new TextBlock(paneHeaderContent.FirstChild);
            Verify.AreEqual("Modified Pane Header", text.DocumentText);

            if (navviewMode == RegressionTestType.LeftNav)
            {
                // In Closed Compact mode, the PaneHeader should not be visible:

                var panelDisplayModeComboBox = new ComboBox(FindElement.ByName("PaneDisplayModeCombobox"));
                panelDisplayModeComboBox.SelectItemByName("LeftCompact");
                Wait.ForIdle();

                EnsureNavViewClosed();

                ElementCache.Clear();
                VerifyElement.NotFound("PaneHeaderContentBorder", FindBy.Name);
            }
        }

        private void EnsureNavViewClosed()
        {
            CheckBox isPaneOpenCheckBox = new CheckBox(FindElement.ById("IsPaneOpenCheckBox"));
            if (isPaneOpenCheckBox.ToggleState == ToggleState.On)
            {
                using (var waiter = isPaneOpenCheckBox.GetToggledWaiter())
                {
                    isPaneOpenCheckBox.Uncheck();
                    waiter.Wait();
                }
            }
            Wait.ForIdle();
        }

        private List<UIObject> GetTopNavigationItems(TopNavPosition position)
        {
            string hostId = position == TopNavPosition.Overflow ? "TopNavMenuItemsOverflowHost" : "TopNavMenuItemsHost";
            List<UIObject> collection = new List<UIObject>();

            var host = TryFindElement.ById(hostId);
            if (host != null)
            {
                collection.AddRange(host.Children);
            }
            else
            {
                Log.Warning("Can't find container " + hostId);
            }
            return collection;
        }

        private void InvokeOverflowButton()
        {
            Log.Comment("Invoke More button to open/close Overflow menu");
            var moreButton = TryFindElement.ById("TopNavOverflowButton");
            Verify.IsNotNull(moreButton, "Overflow button should exist");
            new Button(moreButton).InvokeAndWait();
        }

        private string UIObjectToString(UIObject uIObject)
        {
            return (uIObject == null) ? "" :
                string.Join("/",
                    new[] { uIObject.Name, uIObject.ClassName, uIObject.AutomationId }.
                        Where(s => s != null));
        }

        private bool UIObjectContains(UIObject uIObject, string itemName)
        {
            return UIObjectToString(uIObject).Contains(itemName);
        }

        private void OpenOverflowMenuAndInvokeItem(string itemName)
        {
            InvokeOverflowButton();

            var host = TryFindElement.ById("TopNavMenuItemsOverflowHost");
            Verify.IsNotNull(host, "Overflow menu should be opened");

            var overflowItems = GetTopNavigationItems(TopNavPosition.Overflow);
            var items = overflowItems.
                Where(item => UIObjectContains(item, itemName));

            var count = items.Count();
            if (count == 0)
            {
                Log.Comment("Items in overflow: ", String.Join("@", overflowItems.Select(item => UIObjectToString(item))));
            }
            Verify.IsTrue(count > 0, "There should be at least one item match with " + itemName);

            if (count > 1)
            {
                Log.Warning("There is more than one item match with" + itemName + " and first item is invoked");
            }

            var itemToBeClicked = items.ElementAt(0);
            Log.Comment("Invoke the item " + UIObjectToString(itemToBeClicked));
            new Button(itemToBeClicked).Invoke();
            Wait.ForIdle();
            //When a overflow item is clicked, NavView depends on another UI ticket to update the layout.
            Wait.ForSeconds(1);
            Wait.ForIdle();
        }
    }

    [Flags]
    enum RegressionTestType
    {
        LeftNav = 1,
        TopNav = 2,
        LeftNavRS4 = 4
    }
    class RegressionTestScenario
    {
        private RegressionTestScenario(string testPagename, bool isLeftnavTest, bool isUsingRS4Style)
        {
            TestPageName = testPagename;
            IsLeftNavTest = isLeftnavTest;
            IsUsingRS4Style = isUsingRS4Style;
        }
        public string TestPageName { get; private set; }
        public bool IsLeftNavTest { get; private set; }
        public bool IsUsingRS4Style { get; private set; }
        public static List<RegressionTestScenario> BuildLeftNavRegressionTestScenarios()
        {
            return BuildTestScenarios(RegressionTestType.LeftNav | RegressionTestType.LeftNavRS4);
        }
        public static List<RegressionTestScenario> BuildAllRegressionTestScenarios()
        {
            return BuildTestScenarios(RegressionTestType.LeftNav | RegressionTestType.LeftNavRS4 | RegressionTestType.TopNav);
        }
        public static List<RegressionTestScenario> BuildTopNavRegressionTestScenarios()
        {
            return BuildTestScenarios(RegressionTestType.LeftNav | RegressionTestType.TopNav);
        }
        private static List<RegressionTestScenario> BuildTestScenarios(RegressionTestType types)
        {
            Dictionary<RegressionTestType, RegressionTestScenario> map =
                new Dictionary<RegressionTestType, RegressionTestScenario>
            {
                    { RegressionTestType.LeftNav, new RegressionTestScenario("NavigationView Test", isLeftnavTest: true, isUsingRS4Style: false)},
                    { RegressionTestType.LeftNavRS4, new RegressionTestScenario("NavigationView Regression Test", isLeftnavTest: true, isUsingRS4Style: true)},
                    { RegressionTestType.TopNav, new RegressionTestScenario("NavigationView TopNav Test", isLeftnavTest: false, isUsingRS4Style: false)},
            };

            List<RegressionTestScenario> scenarios = new List<RegressionTestScenario>();
            foreach (RegressionTestType type in Enum.GetValues(typeof(RegressionTestType)))
            {
                if (types.HasFlag(type))
                {
                    scenarios.Add(map[type]);
                }
            }
            return scenarios;
        }
    }
}<|MERGE_RESOLUTION|>--- conflicted
+++ resolved
@@ -3355,11 +3355,7 @@
         }
 
         [TestMethod]
-<<<<<<< HEAD
-        [TestProperty("NavViewTestSuite", "D")]
-=======
         [TestProperty("TestSuite", "D")]
->>>>>>> 71afcf2f
         public void VerifyDeselectionDisabled()
         {
             var testScenarios = RegressionTestScenario.BuildLeftNavRegressionTestScenarios();
