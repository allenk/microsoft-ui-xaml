--- conflicted
+++ resolved
@@ -7,29 +7,7 @@
 #include "NavigationView.h"
 #include "IndexPath.h"
 
-<<<<<<< HEAD
-// NOTE: We need to manually define this factory because the IDL does not specify a create method which means that
-// technically in the ABI this type is not activatable. However we might get asked for this factory so we need to provide it.
-struct NavigationViewItemBaseFactory :
-    public winrt::implements<NavigationViewItemBaseFactory, winrt::IActivationFactory, winrt::INavigationViewItemBaseFactory>
-{
-    hstring GetRuntimeClassName() const
-    {
-        return winrt::hstring_name_of<winrt::NavigationViewItemBase>();
-    }
-
-    winrt::IInspectable ActivateInstance() const
-    {
-        throw winrt::hresult_not_implemented();
-    }
-};
-
-CppWinRTActivatableClassWithFactory(NavigationViewItemBase, NavigationViewItemBaseFactory);
-
 NavigationViewRepeaterPosition NavigationViewItemBase::Position()
-=======
-NavigationViewListPosition NavigationViewItemBase::Position()
->>>>>>> 46f9da3f
 {
     return m_position;
 }
