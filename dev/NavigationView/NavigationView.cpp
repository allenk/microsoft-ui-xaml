--- conflicted
+++ resolved
@@ -3520,48 +3520,6 @@
     return isFullScreenMode || isTabletMode;
 }
 
-<<<<<<< HEAD
-void NavigationView::Expand(winrt::NavigationViewItem const& value)
-{
-
-}
-
-void NavigationView::Collapse(winrt::NavigationViewItem const& value)
-{
-
-}
-
-winrt::TreeViewNode NavigationView::NodeFromContainer(winrt::DependencyObject const& container)
-{
-    if (auto navListView = GetActiveListView())
-    {
-        return winrt::get_self<NavigationViewList>(navListView)->NodeFromContainer(container);
-    }
-    return nullptr;
-}
-
-winrt::DependencyObject NavigationView::ContainerFromNode(winrt::TreeViewNode const& node)
-{
-    if (auto navListView = GetActiveListView())
-    {
-        return winrt::get_self<NavigationViewList>(navListView)->ContainerFromNode(node);
-    }
-    return nullptr;
-}
-
-//TODO: Update to work with Overflow Popup
-winrt::NavigationViewList NavigationView::GetActiveListView()
-{
-    auto lv = IsTopNavigationView() ? m_topNavListView.get() : m_leftNavListView.get();
-    if (lv)
-    {
-        if (auto navListView = lv.try_as<winrt::NavigationViewList>())
-        {
-            return navListView;
-        }
-    }
-    return nullptr;
-=======
 void NavigationView::UpdatePaneShadow()
 {
     if (SharedHelpers::IsThemeShadowAvailable())
@@ -3599,5 +3557,47 @@
         shadowReceiver.Margin(shadowReceiverMargin);
 #endif
     }
->>>>>>> 9444547c
-}+}
+
+
+void NavigationView::Expand(winrt::NavigationViewItem const& value)
+{
+
+}
+
+void NavigationView::Collapse(winrt::NavigationViewItem const& value)
+{
+
+}
+
+winrt::TreeViewNode NavigationView::NodeFromContainer(winrt::DependencyObject const& container)
+{
+    if (auto navListView = GetActiveListView())
+    {
+        return winrt::get_self<NavigationViewList>(navListView)->NodeFromContainer(container);
+    }
+    return nullptr;
+}
+
+winrt::DependencyObject NavigationView::ContainerFromNode(winrt::TreeViewNode const& node)
+{
+    if (auto navListView = GetActiveListView())
+    {
+        return winrt::get_self<NavigationViewList>(navListView)->ContainerFromNode(node);
+    }
+    return nullptr;
+}
+
+//TODO: Update to work with Overflow Popup
+winrt::NavigationViewList NavigationView::GetActiveListView()
+{
+    auto lv = IsTopNavigationView() ? m_topNavListView.get() : m_leftNavListView.get();
+    if (lv)
+    {
+        if (auto navListView = lv.try_as<winrt::NavigationViewList>())
+        {
+            return navListView;
+        }
+    }
+    return nullptr;
+}
