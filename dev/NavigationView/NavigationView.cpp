--- conflicted
+++ resolved
@@ -118,9 +118,6 @@
     m_paneSearchButtonClickRevoker.revoke();
     m_paneSearchButton.set(nullptr);
 
-<<<<<<< HEAD
-    m_buttonHolderGrid.set(nullptr);
-=======
     m_paneHeaderOnTopPane.set(nullptr);
     m_paneTitleOnTopPane.set(nullptr);
 
@@ -133,7 +130,6 @@
     m_paneHeaderCloseButtonColumn.set(nullptr);
     m_paneHeaderToggleButtonColumn.set(nullptr);
     m_paneHeaderContentBorderRow.set(nullptr);
->>>>>>> 71afcf2f
 }
 
 NavigationView::NavigationView()
@@ -267,17 +263,6 @@
         topNavOverflowButton.Content(box_value(ResourceAccessor::GetLocalizedStringResource(SR_NavigationOverflowButtonText)));
         auto visual = winrt::ElementCompositionPreview::GetElementVisual(topNavOverflowButton);
         CreateAndAttachHeaderAnimation(visual);
-<<<<<<< HEAD
-
-#ifdef USE_INSIDER_SDK
-        if (winrt::IFlyoutBase6 topNavOverflowButtonAsFlyoutBase6 = topNavOverflowButton.Flyout())
-        {
-            topNavOverflowButtonAsFlyoutBase6.ShouldConstrainToRootBounds(false);
-        }
-#endif
-    }
-=======
->>>>>>> 71afcf2f
 
         if (winrt::IFlyoutBase6 topNavOverflowButtonAsFlyoutBase6 = topNavOverflowButton.Flyout())
         {
@@ -348,8 +333,6 @@
         backButtonToolTip.Content(box_value(navigationBackButtonToolTip));
     }
 
-<<<<<<< HEAD
-=======
     if (auto closeButton = GetTemplateChildT<winrt::Button>(c_navViewCloseButton, controlProtected))
     {
         m_closeButton.set(closeButton);
@@ -365,7 +348,6 @@
         closeButtonToolTip.Content(box_value(navigationCloseButtonToolTip));
     }
 
->>>>>>> 71afcf2f
     if (SharedHelpers::IsRS2OrHigher())
     {
         // Get hold of the outermost grid and enable XYKeyboardNavigationMode
@@ -655,14 +637,11 @@
     }
 }
 
-<<<<<<< HEAD
-=======
 void NavigationView::OnPaneTitleHolderSizeChanged(const winrt::IInspectable& /*sender*/, const winrt::SizeChangedEventArgs& /*args*/)
 {
     UpdateBackAndCloseButtonsVisibility();
 }
 
->>>>>>> 71afcf2f
 void NavigationView::OpenPane()
 {
     auto scopeGuard = gsl::finally([this]()
