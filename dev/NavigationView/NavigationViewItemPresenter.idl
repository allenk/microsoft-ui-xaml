--- conflicted
+++ resolved
@@ -1,7 +1,6 @@
-<<<<<<< HEAD
-namespace MU_XCP_NAMESPACE
+﻿namespace MU_XCP_NAMESPACE
 {
-=======
+
 ﻿[WUXC_VERSION_PREVIEW]
 [webhosthidden]
 unsealed runtimeclass NavigationViewItemPresenterTemplateSettings : Windows.UI.Xaml.DependencyObject
@@ -11,7 +10,6 @@
     Windows.UI.Xaml.Thickness Indentation{ get; };
     static Windows.UI.Xaml.DependencyProperty IndentationProperty{ get; };
 }
->>>>>>> 548276e2
 
 [WUXC_VERSION_RS5]
 [webhosthidden]
@@ -21,15 +19,12 @@
 
     Windows.UI.Xaml.Controls.IconElement Icon { get; set; };
     static Windows.UI.Xaml.DependencyProperty IconProperty { get; };
-<<<<<<< HEAD
-}
-
-=======
 
     [WUXC_VERSION_PREVIEW]
     {
         NavigationViewItemPresenterTemplateSettings TemplateSettings{ get; };
         static Windows.UI.Xaml.DependencyProperty TemplateSettingsProperty{ get; };
     }
->>>>>>> 548276e2
+}
+
 }