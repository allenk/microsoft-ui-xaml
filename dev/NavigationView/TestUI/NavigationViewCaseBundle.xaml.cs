﻿// Copyright (c) Microsoft Corporation. All rights reserved.
// Licensed under the MIT License. See LICENSE in the project root for license information.

using Windows.UI.Xaml.Controls;

using NavigationViewDisplayMode = Microsoft.UI.Xaml.Controls.NavigationViewDisplayMode;
using NavigationView = Microsoft.UI.Xaml.Controls.NavigationView;
using NavigationViewSelectionChangedEventArgs = Microsoft.UI.Xaml.Controls.NavigationViewSelectionChangedEventArgs;
using NavigationViewItem = Microsoft.UI.Xaml.Controls.NavigationViewItem;
using NavigationViewItemSeparator = Microsoft.UI.Xaml.Controls.NavigationViewItemSeparator;
using NavigationViewDisplayModeChangedEventArgs = Microsoft.UI.Xaml.Controls.NavigationViewDisplayModeChangedEventArgs;

namespace MUXControlsTestApp
{
    [TopLevelTestPage(Name = "NavigationView", Icon = "NavigationView.png")]
    public sealed partial class NavigationViewCaseBundle : TestPage
    {
        public NavigationViewCaseBundle()
        {
            this.InitializeComponent();
            NavigationViewPage.Click += delegate { Frame.NavigateWithoutAnimation(typeof(NavigationViewPage), 0); };
            NavigationViewRS4Page.Click += delegate { Frame.NavigateWithoutAnimation(typeof(NavigationViewRS4Page), 0); };
            NavigationViewTopNavPage.Click += delegate { Frame.NavigateWithoutAnimation(typeof(NavigationViewTopNavPage), 0); };
            NavigationViewTopNavOnlyPage.Click += delegate { Frame.NavigateWithoutAnimation(typeof(NavigationViewTopNavOnlyPage), 0); };
            NavigationViewTopNavStorePage.Click += delegate { Frame.NavigateWithoutAnimation(typeof(NavigationViewTopNavStorePage), 0); };
            NavigateToSelectedItemEdgeCasePage.Click += delegate { Frame.NavigateWithoutAnimation(typeof(NavigationViewSelectedItemEdgeCasePage), 0); };
            NavigateToInitPage.Click += delegate { Frame.NavigateWithoutAnimation(typeof(NavigationViewInitPage), 0); };
            NavigateToStretchPage.Click += delegate { Frame.NavigateWithoutAnimation(typeof(NavigationViewStretchPage), 0); };
            NavigateToItemTemplatePage.Click += delegate { Frame.NavigateWithoutAnimation(typeof(NavigationViewItemTemplatePage), 0); };
            NavigateToRS3Page.Click += delegate { Frame.NavigateWithoutAnimation(typeof(NavigationViewRS3Page), 0); };
            NavigateToTopNavPage.Click += delegate { Frame.NavigateWithoutAnimation(typeof(NavigationViewTopNavStorePage), 0); };
            NavigateToAnimationPage.Click += delegate { Frame.NavigateWithoutAnimation(typeof(NavigationViewAnimationPage), 0); };
            NavigateToIsPaneOpenPage.Click += delegate { Frame.NavigateWithoutAnimation(typeof(NavigationViewIsPaneOpenPage), 0); };
<<<<<<< HEAD
            NavigateToMinimalPage.Click += delegate { Frame.NavigateWithoutAnimation(typeof(NavigationViewMinimalPage), 0); };
            NavigateToCustomThemeResourcesPage.Click += delegate { Frame.NavigateWithoutAnimation(typeof(NavigationViewCustomThemeResourcesPage), 0); };
            NavigationViewBlankPage1.Click += delegate { Frame.NavigateWithoutAnimation(typeof(NavigationViewBlankPage1), 0); };
=======
            NavigateToHierarchicalNavigationViewMarkupPage.Click += delegate { Frame.NavigateWithoutAnimation(typeof(HierarchicalNavigationViewMarkup), 0); };
            NavigateToHierarchicalNavigationViewDataBindingPage.Click += delegate { Frame.NavigateWithoutAnimation(typeof(HierarchicalNavigationViewDataBinding), 0); };
>>>>>>> 548276e2
        }
    }
}<|MERGE_RESOLUTION|>--- conflicted
+++ resolved
@@ -31,14 +31,11 @@
             NavigateToTopNavPage.Click += delegate { Frame.NavigateWithoutAnimation(typeof(NavigationViewTopNavStorePage), 0); };
             NavigateToAnimationPage.Click += delegate { Frame.NavigateWithoutAnimation(typeof(NavigationViewAnimationPage), 0); };
             NavigateToIsPaneOpenPage.Click += delegate { Frame.NavigateWithoutAnimation(typeof(NavigationViewIsPaneOpenPage), 0); };
-<<<<<<< HEAD
             NavigateToMinimalPage.Click += delegate { Frame.NavigateWithoutAnimation(typeof(NavigationViewMinimalPage), 0); };
             NavigateToCustomThemeResourcesPage.Click += delegate { Frame.NavigateWithoutAnimation(typeof(NavigationViewCustomThemeResourcesPage), 0); };
             NavigationViewBlankPage1.Click += delegate { Frame.NavigateWithoutAnimation(typeof(NavigationViewBlankPage1), 0); };
-=======
             NavigateToHierarchicalNavigationViewMarkupPage.Click += delegate { Frame.NavigateWithoutAnimation(typeof(HierarchicalNavigationViewMarkup), 0); };
             NavigateToHierarchicalNavigationViewDataBindingPage.Click += delegate { Frame.NavigateWithoutAnimation(typeof(HierarchicalNavigationViewDataBinding), 0); };
->>>>>>> 548276e2
         }
     }
 }