﻿// Copyright (c) Microsoft Corporation. All rights reserved.
// Licensed under the MIT License. See LICENSE in the project root for license information.

using System;
using Windows.UI.Xaml;
using Windows.UI.Xaml.Controls;
using Windows.UI.Xaml.Controls.Primitives;
using Windows.UI.Xaml.Media;
using Windows.UI.Xaml.Navigation;
using Windows.UI.Xaml.Automation;
using Windows.ApplicationModel.Core;

using NavigationViewDisplayMode = Microsoft.UI.Xaml.Controls.NavigationViewDisplayMode;
using NavigationView = Microsoft.UI.Xaml.Controls.NavigationView;
using NavigationViewSelectionChangedEventArgs = Microsoft.UI.Xaml.Controls.NavigationViewSelectionChangedEventArgs;
using NavigationViewItem = Microsoft.UI.Xaml.Controls.NavigationViewItem;
using NavigationViewDisplayModeChangedEventArgs = Microsoft.UI.Xaml.Controls.NavigationViewDisplayModeChangedEventArgs;
using NavigationViewPaneClosingEventArgs = Microsoft.UI.Xaml.Controls.NavigationViewPaneClosingEventArgs;
using NavigationViewBackButtonVisible = Microsoft.UI.Xaml.Controls.NavigationViewBackButtonVisible;
using NavigationViewBackRequestedEventArgs = Microsoft.UI.Xaml.Controls.NavigationViewBackRequestedEventArgs;
using NavigationViewPaneDisplayMode = Microsoft.UI.Xaml.Controls.NavigationViewPaneDisplayMode;
using MaterialHelperTestApi = Microsoft.UI.Private.Media.MaterialHelperTestApi;
using NavigationViewSelectionFollowsFocus = Microsoft.UI.Xaml.Controls.NavigationViewSelectionFollowsFocus;

namespace MUXControlsTestApp
{
    public sealed partial class NavigationViewPage : TestPage
    {
        private int m_newItemIndex = 0;
        private int m_closingEventsFired = 0;
        private int m_closedEventsFired = 0;
        private bool m_useFocusVisualKindReveal = false;
        // FocusVisualKind impacts other testing, recover to setting in unload page
        private FocusVisualKind m_focusVisualKind;
        public NavigationViewPage()
        {
            this.InitializeComponent();

            this.Loaded += NavigationViewPage_Loaded;
            this.Unloaded += NavigationViewPage_Unloaded;

            MaterialHelperTestApi.IgnoreAreEffectsFast = true;
            MaterialHelperTestApi.SimulateDisabledByPolicy = false;

            IntegerItem.Content = 7; // Testing that boxed ints don't cause crashes in tooltips
        }

        protected override void OnNavigatedFrom(NavigationEventArgs e)
        {
            // Unset all override flags to avoid impacting subsequent tests
            MaterialHelperTestApi.IgnoreAreEffectsFast = false;
            MaterialHelperTestApi.SimulateDisabledByPolicy = false;

            base.OnNavigatedFrom(e);
        }

        private void NavigationViewPage_Loaded(object sender, RoutedEventArgs e)
        {
            m_focusVisualKind = Application.Current.FocusVisualKind;

            Grid rootGrid = VisualTreeHelper.GetChild(NavView, 0) as Grid;
            if (rootGrid != null)
            {
                Grid paneContentGrid = rootGrid.FindName("PaneContentGrid") as Grid;
                if (paneContentGrid != null)
                {
                    Button toggleButton = paneContentGrid.FindName("TogglePaneButton") as Button;
                    if (toggleButton != null)
                    {
                        toggleButton.RegisterPropertyChangedCallback(Button.BackgroundProperty, new DependencyPropertyChangedCallback(ToggleBackgroundChanged));
                        UpdateToggleBackgroundColor(toggleButton);
                    }
                }
            }

            SettingsItemVisibilityCheckbox.IsChecked = NavView.IsSettingsVisible;
            PaneToggleButtonVisiblityCheckbox.IsChecked = NavView.IsPaneToggleButtonVisible;
            HeaderVisiblityCheckbox.IsChecked = NavView.AlwaysShowHeader;

            NavView.SelectedItem = HomeItem;

            FindAndGiveAutomationNameToVisualChild("NavigationViewBackButton");
        }

        private void NavigationViewPage_Unloaded(object sender, RoutedEventArgs e)
        {
            Application.Current.FocusVisualKind = m_focusVisualKind;
        }

        private void ToggleBackgroundChanged(DependencyObject o, DependencyProperty p)
        {
            UpdateToggleBackgroundColor(o as Button);
        }

        private void UpdateToggleBackgroundColor(Button toggleButton)
        {
            if (toggleButton.Background != null && toggleButton.Background is SolidColorBrush)
            {
                ToggleButtonBackgroundColor.Text = (toggleButton.Background as SolidColorBrush).Color.ToString();
            }
            else
            {
                ToggleButtonBackgroundColor.Text = String.Empty;
            }
        }

        private void OpenPaneButton_Click(object sender, RoutedEventArgs e)
        {
            NavView.IsPaneOpen = true;
        }

        private void ChangeContent_Click(object sender, RoutedEventArgs e)
        {
            NavView.Content = new TextBox();
        }

        private void CompactModeCombobox_SelectionChanged(object sender, SelectionChangedEventArgs e)
        {
            var tag = Convert.ToDouble(((sender as ComboBox).SelectedItem as ComboBoxItem).Tag);
            NavView.CompactModeThresholdWidth = tag;
        }

        private void ExpandedModeCombobox_SelectionChanged(object sender, SelectionChangedEventArgs e)
        {
            var tag = Convert.ToDouble(((sender as ComboBox).SelectedItem as ComboBoxItem).Tag);
            NavView.ExpandedModeThresholdWidth = tag;
        }

        private void TestPage_Loaded(object sender, RoutedEventArgs e)
        {
        }

        private void PaneDisplayModeCombobox_SelectionChanged(object sender, SelectionChangedEventArgs e)
        {
            var tag = Convert.ToString(((sender as ComboBox).SelectedItem as ComboBoxItem).Tag);
            var mode = (NavigationViewPaneDisplayMode)Enum.Parse(typeof(NavigationViewPaneDisplayMode), tag);
            NavView.PaneDisplayMode = mode;
        }

        private void SelectedItemCombobox_SelectionChanged(object sender, SelectionChangedEventArgs e)
        {
            var tag = Convert.ToString(((sender as ComboBox).SelectedItem as ComboBoxItem).Tag);
            if (tag == "Home")
            {
                NavView.SelectedItem = HomeItem;
            }
            else if (tag == "Apps")
            {
                AppsItem.IsSelected = true;
            }
            else if (tag == "Games")
            {
                NavView.SelectedItem = GamesItem;
            }
            else if (tag == "Music")
            {
                NavView.SelectedItem = MusicItem;
            }
            else if (tag == "Movies")
            {
                NavView.SelectedItem = MoviesItem;
            }
            else if (tag == "TV")
            {
                NavView.SelectedItem = TVItem;
            }
            else if (tag == "Settings")
            {
                NavView.SelectedItem = NavView.SettingsItem;
            }
        }

        private void SettingsItemVisibilityCheckbox_Checked(object sender, RoutedEventArgs e)
        {
            NavView.IsSettingsVisible = true;
        }

        private void SettingsItemVisibilityCheckbox_Unchecked(object sender, RoutedEventArgs e)
        {
            NavView.IsSettingsVisible = false;
        }

        private void PaneToggleButtonVisiblityCheckbox_Checked(object sender, RoutedEventArgs e)
        {
            NavView.IsPaneToggleButtonVisible = true;
        }

        private void PaneToggleButtonVisiblityCheckbox_Unchecked(object sender, RoutedEventArgs e)
        {
            NavView.IsPaneToggleButtonVisible = false;
        }

        private void ToggleButtonStyleCheckbox_Checked(object sender, RoutedEventArgs e)
        {
            NavView.PaneToggleButtonStyle = this.Resources["AlternateToggleButtonStyle"] as Style;
        }

        private void ToggleButtonStyleCheckbox_Unchecked(object sender, RoutedEventArgs e)
        {
            NavView.PaneToggleButtonStyle = Application.Current.Resources["PaneToggleButtonStyle"] as Style;
        }

        private void CompactPaneLength_SelectionChanged(object sender, SelectionChangedEventArgs e)
        {
            var tag = Convert.ToDouble(((sender as ComboBox).SelectedItem as ComboBoxItem).Tag);
            NavView.CompactPaneLength = tag;
        }

        private void OpenPaneLength_SelectionChanged(object sender, SelectionChangedEventArgs e)
        {
            var tag = Convert.ToDouble(((sender as ComboBox).SelectedItem as ComboBoxItem).Tag);
            NavView.OpenPaneLength = tag;
        }

        private void NavView_DisplayModeChanged(NavigationView sender, NavigationViewDisplayModeChangedEventArgs args)
        {
            switch (args.DisplayMode)
            {
                case NavigationViewDisplayMode.Minimal:
                    DisplayModeTextBox.Text = "Minimal";
                    DisplayModeTextBox.Foreground = new Windows.UI.Xaml.Media.SolidColorBrush(Windows.UI.Colors.DodgerBlue);
                    break;
                case NavigationViewDisplayMode.Compact:
                    DisplayModeTextBox.Text = "Compact";
                    DisplayModeTextBox.Foreground = new Windows.UI.Xaml.Media.SolidColorBrush(Windows.UI.Colors.DarkMagenta);
                    break;
                case NavigationViewDisplayMode.Expanded:
                    DisplayModeTextBox.Text = "Expanded";
                    DisplayModeTextBox.Foreground = new Windows.UI.Xaml.Media.SolidColorBrush(Windows.UI.Colors.DarkRed);
                    break;
            }
        }

        private void HeaderVisiblityCheckbox_Checked(object sender, RoutedEventArgs e)
        {
            NavView.AlwaysShowHeader = true;
        }

        private void HeaderVisiblityCheckbox_Unchecked(object sender, RoutedEventArgs e)
        {
            NavView.AlwaysShowHeader = false;
        }

        private void FindAndGiveAutomationNameToVisualChild(string childName)
        {
            DependencyObject obj = FindVisualChildByName(this.NavView, childName);

            if (obj != null)
            {
                AutomationProperties.SetName(obj, childName);
            }
        }

        private void WidthCombobox_SelectionChanged(object sender, SelectionChangedEventArgs e)
        {
            var tag = Convert.ToDouble(((sender as ComboBox).SelectedItem as ComboBoxItem).Tag);
            NavView.Width = tag;
        }

        private void AddItemButton_Click(object sender, RoutedEventArgs e)
        {
            var menuItem = new NavigationViewItem();
            menuItem.Content = "New Menu Item " + m_newItemIndex.ToString();
            menuItem.Icon = new SymbolIcon(Symbol.AllApps);
            NavView.MenuItems.Add(menuItem);
            m_newItemIndex++;
        }

        private void RemoveItemButton_Click(object sender, RoutedEventArgs e)
        {
            if (NavView.MenuItems.Count > 0)
            {
                NavView.MenuItems.RemoveAt(NavView.MenuItems.Count - 1);
            }
        }

        private void ClearMenuButton_Click(object sender, RoutedEventArgs e)
        {
            NavView.MenuItems.Clear();
        }

        private void HeightCombobox_SelectionChanged(object sender, SelectionChangedEventArgs e)
        {
            var tag = Convert.ToString(((sender as ComboBox).SelectedItem as ComboBoxItem).Tag);
            if (tag == "Default")
            {
                MainGridRow.Height = new GridLength(1, GridUnitType.Star);
            }
            else if (tag == "300")
            {
                MainGridRow.Height = new GridLength(300, GridUnitType.Pixel);
            }
        }

        private void NavView_SelectionChanged(NavigationView sender, NavigationViewSelectionChangedEventArgs args)
        {
            if (args.SelectedItem != null)
            {
                var itemdata = args.SelectedItem as NavigationViewItem;
                if (itemdata != null)
                {
                    if (itemdata.Content != null)
                    {
                        NavView.Header = itemdata.Content + " as header";
                    }
                    else if(args.IsSettingsSelected) // to handle settings without content case in top nav
                    {
                        NavView.Header = "Settings as header";
                    }
                }
            }
        }

        private void MoviesEnabledCheckbox_Checked(object sender, RoutedEventArgs e)
        {
            MoviesItem.IsEnabled = true;
            TVItem.IsEnabled = true;
        }

        private void MoviesEnabledCheckbox_Unchecked(object sender, RoutedEventArgs e)
        {
            MoviesItem.IsEnabled = false;
            TVItem.IsEnabled = false;
        }

        private void IsTitleBarAutoPaddingEnabledCheckbox_Checked(object sender, RoutedEventArgs e)
        {
            NavView.IsTitleBarAutoPaddingEnabled = true;
        }

        private void IsTitleBarAutoPaddingEnabledCheckbox_Unchecked(object sender, RoutedEventArgs e)
        {
            NavView.IsTitleBarAutoPaddingEnabled = false;
        }

        private void TitleBarCheckbox_Checked(object sender, RoutedEventArgs e)
        {
            CoreApplicationViewTitleBar titleBar = CoreApplication.GetCurrentView().TitleBar;
            titleBar.ExtendViewIntoTitleBar = false;
        }

        private void TitleBarCheckbox_Unchecked(object sender, RoutedEventArgs e)
        {
            CoreApplicationViewTitleBar titleBar = CoreApplication.GetCurrentView().TitleBar;
            titleBar.ExtendViewIntoTitleBar = true;
        }

        private void TestFrameCheckbox_Checked(object sender, RoutedEventArgs e)
        {
            var testFrame = Window.Current.Content as TestFrame;
            testFrame.ChangeBarVisibility(Visibility.Visible);
        }

        private void TestFrameCheckbox_Unchecked(object sender, RoutedEventArgs e)
        {
            var testFrame = Window.Current.Content as TestFrame;
            testFrame.ChangeBarVisibility(Visibility.Collapsed);
        }

        private void AutoSuggestCheckbox_Checked(object sender, RoutedEventArgs e)
        {
            // recreate AutoSuggestBox
            var autoSuggestBox = new AutoSuggestBox();
            AutomationProperties.SetName(autoSuggestBox, "PaneAutoSuggestBox");
            NavView.AutoSuggestBox = autoSuggestBox;
        }

        private void AutoSuggestCheckbox_Unchecked(object sender, RoutedEventArgs e)
        {
            NavView.AutoSuggestBox = null;
        }

        private void ScrambleButton_Click(object sender, RoutedEventArgs e)
        {
            foreach (var entry in NavView.MenuItems)
            {
                NavigationViewItem item = entry as NavigationViewItem;

                if (item != null)
                {
                    char[] newTitle = item.Content.ToString().ToCharArray();
                    Array.Reverse(newTitle);
                    item.Content = new string(newTitle);
                }
            }
        }

        private void CopyGamesLabelButton_Click(object sender, RoutedEventArgs e)
        {
            var popups = VisualTreeHelper.GetOpenPopups(Window.Current);
            if (popups != null && popups.Count > 0)
            {
                Popup popup = popups[0];
                ToolTip toolTip = popup.Child as ToolTip;
                ToolTipStatusTextBlock.Text = toolTip.Content.ToString();
            }
            else
            {
                ToolTipStatusTextBlock.Text = "There are no popups";
            }
        }

        private void ClosingEventCountResetButton_Click(object sender, RoutedEventArgs e)
        {
            LastIngEventText.Text = "";
            LastEdEventText.Text = "";
            m_closingEventsFired = 0;
            m_closedEventsFired = 0;
            ClosingEventCountTextBlock.Text = m_closingEventsFired + "-" + m_closedEventsFired;
        }

        private void NavView_PaneClosing(NavigationView sender, NavigationViewPaneClosingEventArgs args)
        {
            if (CancelClosingEvents != null && (bool)CancelClosingEvents.IsChecked)
            {
                args.Cancel = true;
            }

            LastIngEventText.Text = "PaneClosing event fired";

            m_closingEventsFired++;
            ClosingEventCountTextBlock.Text = m_closingEventsFired + "-" + m_closedEventsFired;

        }

        private void NavView_PaneClosed(NavigationView sender, object args)
        {
            LastEdEventText.Text = "PaneClosed event fired";

            m_closedEventsFired++;
            ClosingEventCountTextBlock.Text = m_closingEventsFired + "-" + m_closedEventsFired;
            PaneOpenedOrClosedEvent.Text = "Closed";
        }

        private void NavView_PaneOpening(NavigationView sender, object args)
        {
            LastIngEventText.Text = "PaneOpening event fired";
        }

        private void NavView_PaneOpened(NavigationView sender, object args)
        {
            LastEdEventText.Text = "PaneOpened event fired";
            PaneOpenedOrClosedEvent.Text = "Opened";
        }

        private void ChangePaneTitle_Click(object sender, RoutedEventArgs e)
        {
<<<<<<< HEAD
            NavView.PaneTitle = (String.IsNullOrEmpty(NavView.PaneTitle) ? "NavView Test" : "");
=======
            NavView.PaneTitle = string.IsNullOrEmpty(NavView.PaneTitle) ? "NavView Test" : string.Empty;
>>>>>>> 71afcf2f
        }

        private void CopyVolumeToolTipButton_Click(object sender, RoutedEventArgs e)
        {
            var contentGrid = FindVisualChildByName(VolumeItem, "ContentGrid") as Grid;
            ToolTip tooltip = ToolTipService.GetToolTip(contentGrid) as ToolTip;
            if (tooltip.Content == null)
            {
                ToolTipStatusTextBlock.Text = "The volume navigation view item tooltip content is null";
            }
            else
            {
                ToolTipStatusTextBlock.Text = "The volume navigation view item tooltip content is definitely not null";
            }
        }

        private void SetHeaderButton_Click(object sender, RoutedEventArgs args)
        {
            NavView.Header = new TextBlock() { Text = "Bananas" };
        }

        private void BackButtonVisibilityCheckbox_Checked(object sender, RoutedEventArgs e)
        {
            NavView.IsBackButtonVisible = NavigationViewBackButtonVisible.Visible;
        }

        private void BackButtonVisibilityCheckbox_Unchecked(object sender, RoutedEventArgs e)
        {
            NavView.IsBackButtonVisible = NavigationViewBackButtonVisible.Collapsed;
        }

        private void BackButtonEnabledCheckbox_Checked(object sender, RoutedEventArgs e)
        {
            NavView.IsBackEnabled = true;
        }

        private void BackButtonEnabledCheckbox_Unchecked(object sender, RoutedEventArgs e)
        {
            NavView.IsBackEnabled = false;
        }

        private void SelectionFollowFocus_Checked(object sender, RoutedEventArgs e)
        {
            NavView.SelectionFollowsFocus = NavigationViewSelectionFollowsFocus.Enabled;
        }

        private void SelectionFollowFocus_Unchecked(object sender, RoutedEventArgs e)
        {
            NavView.SelectionFollowsFocus = NavigationViewSelectionFollowsFocus.Disabled;
        }

        private void NavView_BackRequested(NavigationView nv, NavigationViewBackRequestedEventArgs args)
        {
            BackRequestedStateTextBlock.Text = "Back was requested";
        }

        private void BackRequestedStateResetButton_Click(object sender, RoutedEventArgs args)
        {
            BackRequestedStateTextBlock.Text = "Test reset";
        }

        private void FlipOrientation_Click(object sender, RoutedEventArgs e)
        {
            NavView.PaneDisplayMode = NavView.PaneDisplayMode == NavigationViewPaneDisplayMode.Top ? NavigationViewPaneDisplayMode.Auto : NavigationViewPaneDisplayMode.Top;
            FindAndGiveAutomationNameToVisualChild("SettingsTopNavPaneItem");
        }

        private void ClearSelectedItem_Click(object sender, RoutedEventArgs e)
        {
            NavView.SelectedItem = null;
        }

        private void GetHomeItemRevealVisualState_Click(object sender, RoutedEventArgs e)
        {
            var found = Utilities.VisualStateHelper.ContainsVisualState(HomeItem, "OnLeftNavigationReveal");
            OnLeftNavigationRevealVisualState.Text = found ? "True" : "False";
        }

        private void ChangeFocusVisualKind_Click(object sender, RoutedEventArgs e)
        {
            m_useFocusVisualKindReveal = !m_useFocusVisualKindReveal;
            if (m_useFocusVisualKindReveal)
            {
                Application.Current.FocusVisualKind = FocusVisualKind.Reveal;
            }
            else
            {
                Application.Current.FocusVisualKind = m_focusVisualKind;
            }

            // Force HomeItem to update visualstate
            if (HomeItem.Content.Equals("Home"))
            {
                HomeItem.Content = "Home1";
            }
            else
            {
                HomeItem.Content = "Home";
            }
        }

        private void GetHeaderContentMargin_Click(object sender, RoutedEventArgs e)
        {
            string margin = "Can't find HeaderContent";
            Grid rootGrid = VisualTreeHelper.GetChild(NavView, 0) as Grid;
            if (rootGrid != null)
            {
                var control = rootGrid.FindName("HeaderContent") as FrameworkElement;
                if (control != null)
                {
                    margin = control.Margin.ToString();
                }                
            }
            HeaderContentMarginResult.Text = margin;
        }

        private void GetNavViewActiveVisualStates_Click(object sender, RoutedEventArgs e)
        {
            var visualstates = Utilities.VisualStateHelper.GetCurrentVisualStateName(NavView);           
            NavViewActiveVisualStatesResult.Text = string.Join(",", visualstates);
        }

        private void ChangePaneHeader_Click(object sender, RoutedEventArgs e)
        {
            if (NavView.PaneHeader == null)
            {
                TextBlock text = new TextBlock();
                text.Text = "Modified Pane Header";
                NavView.PaneHeader = text;
            }
            else if (NavView.PaneHeader is TextBlock)
            {
                TextBox text = new TextBox();
                text.Text = "Large Pane Header";
                text.IsReadOnly = true;
                text.FontSize = 26;
                NavView.PaneHeader = text;
            }
            else
            {
                NavView.PaneHeader = null;
            }

            FindAndGiveAutomationNameToVisualChild("PaneHeaderOnTopPane");
            FindAndGiveAutomationNameToVisualChild("PaneHeaderContentBorder");
        }

        private void ReadSettingsSelected_Click(object sender, RoutedEventArgs e)
        {
            DependencyObject settings = null;
            if (NavView.PaneDisplayMode == NavigationViewPaneDisplayMode.Left ||
                NavView.PaneDisplayMode == NavigationViewPaneDisplayMode.Auto)
            {
                settings = FindVisualChildByName(NavView, "SettingsNavPaneItem");
            }
            else
            {
                settings = FindVisualChildByName(NavView, "SettingsTopNavPaneItem");
            }

            SettingsSelectedState.Text = (settings as NavigationViewItem).IsSelected.ToString();
        }
    }
}<|MERGE_RESOLUTION|>--- conflicted
+++ resolved
@@ -445,11 +445,7 @@
 
         private void ChangePaneTitle_Click(object sender, RoutedEventArgs e)
         {
-<<<<<<< HEAD
-            NavView.PaneTitle = (String.IsNullOrEmpty(NavView.PaneTitle) ? "NavView Test" : "");
-=======
             NavView.PaneTitle = string.IsNullOrEmpty(NavView.PaneTitle) ? "NavView Test" : string.Empty;
->>>>>>> 71afcf2f
         }
 
         private void CopyVolumeToolTipButton_Click(object sender, RoutedEventArgs e)
