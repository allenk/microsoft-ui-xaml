--- conflicted
+++ resolved
@@ -172,39 +172,25 @@
 
     winrt::IVector<winrt::ZoomSnapPointBase> ZoomSnapPoints();
 
-<<<<<<< HEAD
     winrt::ScrollingEdgeScrollParameters HorizontalEdgeScrollParameters();
     winrt::ScrollingEdgeScrollParameters VerticalEdgeScrollParameters();
 
-
-    int ScrollTo(double horizontalOffset, double verticalOffset);
-    int ScrollTo(double horizontalOffset, double verticalOffset, winrt::ScrollingScrollOptions const& options);
-    int ScrollBy(double horizontalOffsetDelta, double verticalOffsetDelta);
-    int ScrollBy(double horizontalOffsetDelta, double verticalOffsetDelta, winrt::ScrollingScrollOptions const& options);
-    int SetScrollVelocity(winrt::float2 offsetsVelocity);
-    int AddScrollVelocity(winrt::float2 offsetsVelocity, winrt::IReference<winrt::float2> inertiaDecayRate);
-    int ZoomTo(float zoomFactor, winrt::IReference<winrt::float2> centerPoint);
-    int ZoomTo(float zoomFactor, winrt::IReference<winrt::float2> centerPoint, winrt::ScrollingZoomOptions const& options);
-    int ZoomBy(float zoomFactorDelta, winrt::IReference<winrt::float2> centerPoint);
-    int ZoomBy(float zoomFactorDelta, winrt::IReference<winrt::float2> centerPoint, winrt::ScrollingZoomOptions const& options);
-    int AddZoomVelocity(float zoomFactorVelocity, winrt::IReference<winrt::float2> centerPoint, winrt::IReference<float> inertiaDecayRate);
-    int StartEdgeScrollWithPointer(const winrt::PointerRoutedEventArgs& args);
-    int StopEdgeScrollWithPointer();
-
-    void RegisterPointerForEdgeScroll(UINT pointerId);
-    int UnregisterPointerForEdgeScroll();
-=======
     int32_t ScrollTo(double horizontalOffset, double verticalOffset);
     int32_t ScrollTo(double horizontalOffset, double verticalOffset, winrt::ScrollingScrollOptions const& options);
     int32_t ScrollBy(double horizontalOffsetDelta, double verticalOffsetDelta);
     int32_t ScrollBy(double horizontalOffsetDelta, double verticalOffsetDelta, winrt::ScrollingScrollOptions const& options);
+    int32_t SetScrollVelocity(winrt::float2 offsetsVelocity);
     int32_t AddScrollVelocity(winrt::float2 offsetsVelocity, winrt::IReference<winrt::float2> inertiaDecayRate);
     int32_t ZoomTo(float zoomFactor, winrt::IReference<winrt::float2> centerPoint);
     int32_t ZoomTo(float zoomFactor, winrt::IReference<winrt::float2> centerPoint, winrt::ScrollingZoomOptions const& options);
     int32_t ZoomBy(float zoomFactorDelta, winrt::IReference<winrt::float2> centerPoint);
     int32_t ZoomBy(float zoomFactorDelta, winrt::IReference<winrt::float2> centerPoint, winrt::ScrollingZoomOptions const& options);
     int32_t AddZoomVelocity(float zoomFactorVelocity, winrt::IReference<winrt::float2> centerPoint, winrt::IReference<float> inertiaDecayRate);
->>>>>>> 35a2c505
+    int32_t StartEdgeScrollWithPointer(const winrt::PointerRoutedEventArgs& args);
+    int32_t StopEdgeScrollWithPointer();
+
+    void RegisterPointerForEdgeScroll(UINT pointerId);
+    int32_t UnregisterPointerForEdgeScroll();
 
 #pragma endregion
 
@@ -853,11 +839,7 @@
 
 private:
     int32_t m_latestViewChangeCorrelationId{ 0 };
-<<<<<<< HEAD
-    int32_t m_latestInteractionTrackerRequest{ 0 };
-=======
     int m_latestInteractionTrackerRequest{ 0 };
->>>>>>> 35a2c505
     InteractionTrackerAsyncOperationType m_lastInteractionTrackerAsyncOperationType{ InteractionTrackerAsyncOperationType::None };
     winrt::float2 m_endOfInertiaPosition{ 0.0f, 0.0f };
     float m_animationRestartZoomFactor{ 1.0f };
