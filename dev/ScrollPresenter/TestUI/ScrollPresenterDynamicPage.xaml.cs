--- conflicted
+++ resolved
@@ -84,10 +84,7 @@
 
         private int lastOffsetsChangeCorrelationId = -1;
         private int lastOffsetsChangeWithAdditionalVelocityCorrelationId = -1;
-<<<<<<< HEAD
         private int lastOffsetsChangeWithVelocityCorrelationId = -1;
-=======
->>>>>>> 35a2c505
         private int lastZoomFactorChangeCorrelationId = -1;
         private int lastZoomFactorChangeWithAdditionalVelocityCorrelationId = -1;
         private HashSet<int> relativeChangeCorrelationIds = new HashSet<int>();
@@ -1528,13 +1525,8 @@
             {
                 if (lastOffsetsChangeCorrelationId != -1)
                 {
-<<<<<<< HEAD
-                    AppendAsyncEventMessage("Canceling ScrollTo/By Id=" + lastOffsetsChangeCorrelationId);
+                    AppendAsyncEventMessage("Canceling ScrollTo/By CorrelationId=" + lastOffsetsChangeCorrelationId);
                     int cancelCorrelationId = scrollPresenter.ScrollBy(
-=======
-                    AppendAsyncEventMessage("Canceling scrollTo/By CorrelationId=" + lastOffsetsChangeCorrelationId);
-                    scrollPresenter.ScrollBy(
->>>>>>> 35a2c505
                         0,
                         0,
                         new ScrollingScrollOptions(ScrollingAnimationMode.Disabled, ScrollingSnapPointsMode.Ignore));
@@ -1660,15 +1652,9 @@
                 ExecuteQueuedOperations();
 
                 lastOffsetsChangeWithAdditionalVelocityCorrelationId = scrollPresenter.AddScrollVelocity(
-<<<<<<< HEAD
                     new Vector2(Convert.ToSingle(txtScrollHorizontalAdditionalVelocity.Text), Convert.ToSingle(txtScrollVerticalAdditionalVelocity.Text)),
                     inertiaDecayRate);
-                AppendAsyncEventMessage("Invoked AddScrollVelocity Id=" + lastOffsetsChangeWithAdditionalVelocityCorrelationId);
-=======
-                    new Vector2(Convert.ToSingle(txtScrollHorizontalVelocity.Text), Convert.ToSingle(txtScrollVerticalVelocity.Text)),
-                    inertiaDecayRate);
                 AppendAsyncEventMessage("Invoked AddScrollVelocity CorrelationId=" + lastOffsetsChangeWithAdditionalVelocityCorrelationId);
->>>>>>> 35a2c505
             }
             catch (Exception ex)
             {
@@ -1683,13 +1669,8 @@
             {
                 if (lastOffsetsChangeWithAdditionalVelocityCorrelationId != -1)
                 {
-<<<<<<< HEAD
-                    AppendAsyncEventMessage("Canceling AddScrollVelocity Id=" + lastOffsetsChangeWithAdditionalVelocityCorrelationId);
+                    AppendAsyncEventMessage("Canceling AddScrollVelocity CorrelationIdId=" + lastOffsetsChangeWithAdditionalVelocityCorrelationId);
                     int cancelCorrelationId = scrollPresenter.ScrollBy(
-=======
-                    AppendAsyncEventMessage("Canceling AddScrollVelocity CorrelationId=" + lastOffsetsChangeWithAdditionalVelocityCorrelationId);
-                    scrollPresenter.ScrollBy(
->>>>>>> 35a2c505
                         0,
                         0,
                         new ScrollingScrollOptions(ScrollingAnimationMode.Disabled, ScrollingSnapPointsMode.Ignore));
@@ -1713,7 +1694,7 @@
 
                 lastOffsetsChangeWithVelocityCorrelationId = scrollPresenter.SetScrollVelocity(
                     new Vector2(Convert.ToSingle(txtScrollHorizontalVelocity.Text), Convert.ToSingle(txtScrollVerticalVelocity.Text)));
-                AppendAsyncEventMessage("Invoked SetScrollVelocity Id=" + lastOffsetsChangeWithVelocityCorrelationId);
+                AppendAsyncEventMessage("Invoked SetScrollVelocity CorrelationId=" + lastOffsetsChangeWithVelocityCorrelationId);
             }
             catch (Exception ex)
             {
@@ -1728,7 +1709,7 @@
             {
                 if (lastOffsetsChangeWithVelocityCorrelationId != -1)
                 {
-                    AppendAsyncEventMessage("Canceling SetScrollVelocity Id=" + lastOffsetsChangeWithVelocityCorrelationId);
+                    AppendAsyncEventMessage("Canceling SetScrollVelocity CorrelationId=" + lastOffsetsChangeWithVelocityCorrelationId);
                     int cancelCorrelationId = scrollPresenter.ScrollBy(
                         0,
                         0,
@@ -1876,13 +1857,8 @@
             {
                 if (lastZoomFactorChangeCorrelationId != -1)
                 {
-<<<<<<< HEAD
-                    AppendAsyncEventMessage("Canceling ZoomTo/By Id=" + lastZoomFactorChangeCorrelationId);
+                    AppendAsyncEventMessage("Canceling ZoomTo/By CorrelationIdId=" + lastZoomFactorChangeCorrelationId);
                     int cancelCorrelationId = scrollPresenter.ZoomBy(
-=======
-                    AppendAsyncEventMessage("Canceling ZoomTo/By CorrelationId=" + lastZoomFactorChangeCorrelationId);
-                    scrollPresenter.ZoomBy(
->>>>>>> 35a2c505
                         0,
                         Vector2.Zero, 
                         new ScrollingZoomOptions(ScrollingAnimationMode.Disabled, ScrollingSnapPointsMode.Ignore));
@@ -1988,17 +1964,10 @@
                 ExecuteQueuedOperations();
 
                 lastZoomFactorChangeWithAdditionalVelocityCorrelationId = scrollPresenter.AddZoomVelocity(
-<<<<<<< HEAD
                     Convert.ToSingle(txtZoomAdditionalVelocity.Text),
                     (txtAddZoomVelocityCenterPoint.Text == "null") ? (Vector2?)null : ConvertFromStringToVector2(txtAddZoomVelocityCenterPoint.Text),
                     (txtAddZoomVelocityInertiaDecayRate.Text == "null") ? (float?)null : (float?)Convert.ToSingle(txtAddZoomVelocityInertiaDecayRate.Text));
-                AppendAsyncEventMessage("Invoked AddZoomVelocity Id=" + lastZoomFactorChangeWithAdditionalVelocityCorrelationId);
-=======
-                    Convert.ToSingle(txtAddZoomVelocityVelocity.Text),
-                    (txtAddZoomVelocityCenterPoint.Text == "null") ? (Vector2?)null : ConvertFromStringToVector2(txtAddZoomVelocityCenterPoint.Text),
-                    (txtAddZoomVelocityInertiaDecayRate.Text == "null") ? (float?)null : (float?)Convert.ToSingle(txtAddZoomVelocityInertiaDecayRate.Text));
-                AppendAsyncEventMessage("Invoked AddZoomVelocity CorrelationId=" + lastZoomFactorChangeWithAdditionalVelocityCorrelationId);
->>>>>>> 35a2c505
+                AppendAsyncEventMessage("Invoked AddZoomVelocity CorrelationIdId=" + lastZoomFactorChangeWithAdditionalVelocityCorrelationId);
             }
             catch (Exception ex)
             {
@@ -2013,13 +1982,8 @@
             {
                 if (lastZoomFactorChangeWithAdditionalVelocityCorrelationId != -1)
                 {
-<<<<<<< HEAD
                     AppendAsyncEventMessage("Canceling AddZoomVelocity Id=" + lastZoomFactorChangeWithAdditionalVelocityCorrelationId);
                     int cancelCorrelationId = scrollPresenter.ZoomBy(
-=======
-                    AppendAsyncEventMessage("Canceling AddZoomVelocity CorrelationId=" + lastZoomFactorChangeWithAdditionalVelocityCorrelationId);
-                    scrollPresenter.ZoomBy(
->>>>>>> 35a2c505
                         0,
                         Vector2.Zero,
                         new ScrollingZoomOptions(ScrollingAnimationMode.Disabled, ScrollingSnapPointsMode.Ignore));
