﻿// Copyright (c) Microsoft Corporation. All rights reserved.
// Licensed under the MIT License. See LICENSE in the project root for license information.


namespace RuntimeProfiler
{
    typedef enum
    {
        PG_Class = 0
    } ProfileGroup;

    //  We use these id's on reports so please don't remove or move these
    //  definitions.  Add any new id's immediately preceding ProfId_Size
    //  since it's used to determine the size of this list.
    typedef enum
    {
        ProfId_ColorPicker = 0,
        ProfId_NavigationView,
        ProfId_ParallaxView,
        ProfId_PersonPicture,
        ProfId_RefreshContainer,
        ProfId_RefreshVisualizer,
        ProfId_RatingControl,
        ProfId_SwipeControl,
        ProfId_SwipeItem,
        ProfId_TreeView,
        ProfId_TwoPaneView,
        ProfId_Reveal,
        ProfId_Acrylic,
        ProfId_SplitButton,
        ProfId_DropDownButton,
        ProfId_CommandBarFlyout,
        ProfId_TextCommandBarFlyout,
        ProfId_RadioButtons,
        ProfId_RadioMenuFlyoutItem,
        ProfId_ItemsRepeater,
<<<<<<< HEAD
=======
        ProfId_TeachingTip,
        ProfId_AnimatedVisualPlayer,
>>>>>>> 4a94f1e5
        ProfId_NonVirtualizingLayout,
        ProfId_StackLayout,
        ProfId_UniformGridLayout,
        ProfId_VirtualizingLayout,
<<<<<<< HEAD
        ProfId_Size
=======
        ProfId_ItemsRepeaterScrollHost,
        ProfId_Size // ProfId_Size is the last always. 
>>>>>>> 4a94f1e5
    } ProfilerClassId;

    //  Ditto above...
    typedef enum
    {
        ProfMemberId_Acrylic_TintLuminosityOpacity_Changed = 0,
        ProfMemberId_TeachingTip_F6AccessKey_FirstInvocation,
        ProfMemberId_TeachingTip_F6AccessKey_SubsequentInvocation,
        ProfMemberId_TeachingTip_TipDidNotOpenDueToSize,
        ProfMemberId_Size
    } ProfilerMemberId;

    void FireEvent(bool Suspend) noexcept;
    void RegisterMethod(ProfileGroup group, UINT16 TypeIndex, UINT16 MethodIndex, volatile LONG *Count) noexcept;
}

#define __RP_Marker_ClassById(typeindex) \
    { \
        __pragma (warning ( suppress : 28112)) \
        static volatile LONG __RuntimeProfiler_Counter = -1; \
        if (0 == ::InterlockedIncrement(&__RuntimeProfiler_Counter)) \
        { \
            RuntimeProfiler::RegisterMethod(RuntimeProfiler::PG_Class, (UINT16)typeindex, 9999, &__RuntimeProfiler_Counter); \
        } \
    }
    
#define __RP_Marker_ClassMemberById(typeindex, memberindex) \
    { \
        __pragma (warning ( suppress : 28112)) \
        static volatile LONG __RuntimeProfiler_Counter = -1; \
        if (0 == ::InterlockedIncrement(&__RuntimeProfiler_Counter)) \
        { \
            RuntimeProfiler::RegisterMethod(RuntimeProfiler::PG_Class, (UINT16)typeindex, (UINT16)memberindex, &__RuntimeProfiler_Counter); \
        } \
    }

<|MERGE_RESOLUTION|>--- conflicted
+++ resolved
@@ -34,21 +34,14 @@
         ProfId_RadioButtons,
         ProfId_RadioMenuFlyoutItem,
         ProfId_ItemsRepeater,
-<<<<<<< HEAD
-=======
         ProfId_TeachingTip,
         ProfId_AnimatedVisualPlayer,
->>>>>>> 4a94f1e5
         ProfId_NonVirtualizingLayout,
         ProfId_StackLayout,
         ProfId_UniformGridLayout,
         ProfId_VirtualizingLayout,
-<<<<<<< HEAD
-        ProfId_Size
-=======
         ProfId_ItemsRepeaterScrollHost,
         ProfId_Size // ProfId_Size is the last always. 
->>>>>>> 4a94f1e5
     } ProfilerClassId;
 
     //  Ditto above...
