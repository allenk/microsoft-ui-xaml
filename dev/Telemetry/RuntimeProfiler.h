--- conflicted
+++ resolved
@@ -40,14 +40,10 @@
         ProfId_StackLayout,
         ProfId_UniformGridLayout,
         ProfId_VirtualizingLayout,
-<<<<<<< HEAD
         ProfId_AnimatedVisualPlayer,
         ProfId_Forms,
         ProfId_FormRow,
         ProfId_Size, // ProfId_Size is the last always.
-=======
-        ProfId_Size // ProfId_Size is the last always. 
->>>>>>> 12edec35
     } ProfilerClassId;
 
     //  Ditto above...
@@ -71,9 +67,6 @@
         } \
     }
     
-<<<<<<< HEAD
-
-=======
 #define __RP_Marker_ClassMemberById(typeindex, memberindex) \
     { \
         __pragma (warning ( suppress : 28112)) \
@@ -83,5 +76,6 @@
             RuntimeProfiler::RegisterMethod(RuntimeProfiler::PG_Class, (UINT16)typeindex, (UINT16)memberindex, &__RuntimeProfiler_Counter); \
         } \
     }
->>>>>>> 12edec35
 
+
+
