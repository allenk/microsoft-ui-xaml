// Copyright (c) Microsoft Corporation. All rights reserved.
// Licensed under the MIT License. See LICENSE in the project root for license information.


namespace RuntimeProfiler
{
    typedef enum
    {
        PG_Class = 0
    } ProfileGroup;

    //  We use these id's on reports so please don't remove or move these
    //  definitions.  Add any new id's immediately preceding ProfId_Size
    //  since it's used to determine the size of this list.
    typedef enum
    {
        ProfId_ColorPicker = 0,
        ProfId_NavigationView,
        ProfId_ParallaxView,
        ProfId_PersonPicture,
        ProfId_RefreshContainer,
        ProfId_RefreshVisualizer,
        ProfId_RatingControl,
        ProfId_SwipeControl,
        ProfId_SwipeItem,
        ProfId_TreeView,
        ProfId_TwoPaneView,
        ProfId_Reveal,
        ProfId_Acrylic,
        ProfId_SplitButton,
        ProfId_DropDownButton,
        ProfId_CommandBarFlyout,
        ProfId_TextCommandBarFlyout,
        ProfId_RadioButtons,
        ProfId_RadioMenuFlyoutItem,
        ProfId_ItemsRepeater,
<<<<<<< HEAD
=======
        ProfId_TeachingTip,
        ProfId_AnimatedVisualPlayer,
>>>>>>> 71afcf2f
        ProfId_NonVirtualizingLayout,
        ProfId_StackLayout,
        ProfId_UniformGridLayout,
        ProfId_VirtualizingLayout,
<<<<<<< HEAD
        ProfId_Size
=======
        ProfId_ItemsRepeaterScrollHost,
        ProfId_TabView,
        ProfId_TabViewItem,
        ProfId_ProgressBar,
        ProfId_NumberBox,
        ProfId_Size // ProfId_Size is the last always. 
>>>>>>> 71afcf2f
    } ProfilerClassId;

    //  Ditto above...
    typedef enum
    {
        ProfMemberId_Acrylic_TintLuminosityOpacity_Changed = 0,
        ProfMemberId_TeachingTip_F6AccessKey_FirstInvocation,
        ProfMemberId_TeachingTip_F6AccessKey_SubsequentInvocation,
        ProfMemberId_TeachingTip_TipDidNotOpenDueToSize,
        ProfMemberId_Size
    } ProfilerMemberId;

    void FireEvent(bool Suspend) noexcept;
    void RegisterMethod(ProfileGroup group, UINT16 TypeIndex, UINT16 MethodIndex, volatile LONG *Count) noexcept;
}

#define __RP_Marker_ClassById(typeindex) \
    { \
        __pragma (warning ( suppress : 28112)) \
        static volatile LONG __RuntimeProfiler_Counter = -1; \
        if (0 == ::InterlockedIncrement(&__RuntimeProfiler_Counter)) \
        { \
            RuntimeProfiler::RegisterMethod(RuntimeProfiler::PG_Class, (UINT16)typeindex, 9999, &__RuntimeProfiler_Counter); \
        } \
    }
    
#define __RP_Marker_ClassMemberById(typeindex, memberindex) \
    { \
        __pragma (warning ( suppress : 28112)) \
        static volatile LONG __RuntimeProfiler_Counter = -1; \
        if (0 == ::InterlockedIncrement(&__RuntimeProfiler_Counter)) \
        { \
            RuntimeProfiler::RegisterMethod(RuntimeProfiler::PG_Class, (UINT16)typeindex, (UINT16)memberindex, &__RuntimeProfiler_Counter); \
        } \
    }




<|MERGE_RESOLUTION|>--- conflicted
+++ resolved
@@ -34,25 +34,18 @@
         ProfId_RadioButtons,
         ProfId_RadioMenuFlyoutItem,
         ProfId_ItemsRepeater,
-<<<<<<< HEAD
-=======
         ProfId_TeachingTip,
         ProfId_AnimatedVisualPlayer,
->>>>>>> 71afcf2f
         ProfId_NonVirtualizingLayout,
         ProfId_StackLayout,
         ProfId_UniformGridLayout,
         ProfId_VirtualizingLayout,
-<<<<<<< HEAD
-        ProfId_Size
-=======
         ProfId_ItemsRepeaterScrollHost,
         ProfId_TabView,
         ProfId_TabViewItem,
         ProfId_ProgressBar,
         ProfId_NumberBox,
         ProfId_Size // ProfId_Size is the last always. 
->>>>>>> 71afcf2f
     } ProfilerClassId;
 
     //  Ditto above...
