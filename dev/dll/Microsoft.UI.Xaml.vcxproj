﻿<?xml version="1.0" encoding="utf-8"?>
<!-- Copyright (c) Microsoft Corporation. All rights reserved. Licensed under the MIT License. See LICENSE in the project root for license information. -->
<Project DefaultTargets="Build" ToolsVersion="15.0" xmlns="http://schemas.microsoft.com/developer/msbuild/2003">
  <Import Project="$(MSBuildProjectDirectory)\..\..\FeatureAreas.props" />
  <Import Project="..\..\packages\Microsoft.Windows.CppWinRT.2.0.190722.3\build\native\Microsoft.Windows.CppWinRT.props" Condition="Exists('..\..\packages\Microsoft.Windows.CppWinRT.2.0.190722.3\build\native\Microsoft.Windows.CppWinRT.props')" />
  <Import Project="..\..\packages\Microsoft.SourceLink.GitHub.1.0.0-beta2-18618-05\build\Microsoft.SourceLink.GitHub.props" Condition="Exists('..\..\packages\Microsoft.SourceLink.GitHub.1.0.0-beta2-18618-05\build\Microsoft.SourceLink.GitHub.props')" />
  <Import Project="..\..\packages\Microsoft.SourceLink.Common.1.0.0-beta2-18618-05\build\Microsoft.SourceLink.Common.props" Condition="Exists('..\..\packages\Microsoft.SourceLink.Common.1.0.0-beta2-18618-05\build\Microsoft.SourceLink.Common.props')" />
  <Import Project="..\..\packages\Microsoft.Build.Tasks.Git.1.0.0-beta2-18618-05\build\Microsoft.Build.Tasks.Git.props" Condition="Exists('..\..\packages\Microsoft.Build.Tasks.Git.1.0.0-beta2-18618-05\build\Microsoft.Build.Tasks.Git.props')" />
  <Import Project="$(MSBuildProjectDirectory)\..\..\mux.controls.props" Condition="Exists('$(MSBuildProjectDirectory)\..\..\mux.controls.props')" />
  <Import Project="$(MSBuildProjectDirectory)\..\..\environment.props" />
  <Import Project="$(MSBuildProjectDirectory)\..\..\ProjectConfigurations.props" />
  <Import Project="$(MSBuildProjectDirectory)\..\..\version.props" />
  <Import Project="$(MSBuildProjectDirectory)\..\..\mux.PGO.props" />
  <Import Project="$(MSBuildProjectDirectory)\..\..\Build\PGO\mux.PGO.Instrument.props" />
  <PropertyGroup Label="Globals">
    <ProjectGuid>{ad0c90b0-4845-4d4b-88f1-86f653f8171b}</ProjectGuid>
    <Keyword>DynamicLibrary</Keyword>
    <TargetName>$(MUXTargetName)</TargetName>
    <RootNamespace>$(MUXNamespace)</RootNamespace>
    <DefaultLanguage>en-US</DefaultLanguage>
    <MinimumVisualStudioVersion>15.0</MinimumVisualStudioVersion>
    <AppContainerApplication>true</AppContainerApplication>
    <ApplicationType>Windows Store</ApplicationType>
    <WindowsTargetPlatformVersion Condition="'$(WindowsTargetPlatformVersion)'==''">$(MuxSdkVersion)</WindowsTargetPlatformVersion>
    <WindowsTargetPlatformMinVersion>10.0.15063.0</WindowsTargetPlatformMinVersion>
    <ApplicationTypeRevision>10.0</ApplicationTypeRevision>
    <!-- Use 64-bit compilers because 32-bit compilers run out of heap space -->
    <PreferredToolArchitecture>x64</PreferredToolArchitecture>
    <MUXControlsFrameworkPackageName>Microsoft.UI.Xaml</MUXControlsFrameworkPackageName>
    <MUXControlsFrameworkPackageName Condition="'$(Configuration)'=='Debug'">Microsoft.UI.Xaml.Debug</MUXControlsFrameworkPackageName>
    <ScriptPath>..\..\tools\</ScriptPath>
    <ForceMuiRes>true</ForceMuiRes>
    <Use64BitLinker>true</Use64BitLinker>
    <!-- XBF is no longer embedded to improve F5 times but we need it embedded for the Nuget package PRI file, turn it on for release builds -->
    <DisableEmbeddedXbf Condition="'$(Configuration)'=='Release'">false</DisableEmbeddedXbf>
    <AppxBundlePlatforms>x86|x64|arm|arm64</AppxBundlePlatforms>
    <CppWinRTUsePrefixes>false</CppWinRTUsePrefixes>
    <CppWinRTAddXamlMetaDataProviderIdl>false</CppWinRTAddXamlMetaDataProviderIdl>
  </PropertyGroup>
  <!-- <PropertyGroup Condition="'$(Use64BitLinker)' == 'true' AND '$(BuildingWithBuildExe)' != 'true'">
      <LinkToolPath>$(OSBuildToolsRoot)\vc\HostX64\$(BuildArchName)</LinkToolPath>
      <LinkTrackerFrameworkPath>$(MSBuildToolsPath)\amd64</LinkTrackerFrameworkPath>
      <LinkTrackerSdkPath>$(MSBuildToolsPath)\amd64</LinkTrackerSdkPath>
  </PropertyGroup> -->
  <Import Project="$(VCTargetsPath)\Microsoft.Cpp.Default.props" />
  <PropertyGroup Condition="'$(Configuration)'=='Debug'" Label="Configuration">
    <ConfigurationType>DynamicLibrary</ConfigurationType>
    <UseDebugLibraries>true</UseDebugLibraries>
  </PropertyGroup>
  <PropertyGroup Condition="'$(Configuration)'=='Release'" Label="Configuration">
    <ConfigurationType>DynamicLibrary</ConfigurationType>
    <UseDebugLibraries>false</UseDebugLibraries>
    <WholeProgramOptimization>true</WholeProgramOptimization>
  </PropertyGroup>
  <Import Project="$(VCTargetsPath)\Microsoft.Cpp.props" />
  <ImportGroup Label="ExtensionSettings">
  </ImportGroup>
  <ItemDefinitionGroup>
    <Page>
      <Version>Undefined</Version>
      <Type>Undefined</Type>
      <Priority>Undefined</Priority>
      <IsPublic>true</IsPublic>
      <IncludeInWindowsAppx>true</IncludeInWindowsAppx>
    </Page>
  </ItemDefinitionGroup>
  <ItemDefinitionGroup>
    <PRIResource>
      <IsPreviewResource>False</IsPreviewResource>
    </PRIResource>
  </ItemDefinitionGroup>
  <ItemGroup>
    <Midl Include="..\..\idl\Microsoft.UI.Xaml.idl" />
  </ItemGroup>
  <ImportGroup Label="Shared">
    <Import Project="..\TestHooks\TestHooks.vcxitems" Label="Shared" />
    <Import Project="..\Common\Common.vcxitems" Label="Shared" />
    <Import Project="..\CommonStyles\CommonStyles.vcxitems" Label="Shared" Condition="$(FeatureCommonStylesEnabled) == 'true'" />
    <Import Project="..\RatingControl\RatingControl.vcxitems" Label="Shared" Condition="$(FeatureRatingControlEnabled) == 'true'" />
    <Import Project="..\NavigationView\NavigationView.vcxitems" Label="Shared" Condition="$(FeatureNavigationViewEnabled) == 'true'" />
    <Import Project="..\ColorPicker\ColorPicker.vcxitems" Label="Shared" Condition="$(FeatureColorPickerEnabled) == 'true'" />
    <Import Project="..\Collections\Collections.vcxitems" Label="Shared" Condition="$(FeatureCollectionsEnabled) == 'true'" />
    <Import Project="..\CommandBarFlyout\CommandBarFlyout.vcxitems" Label="Shared" Condition="$(FeatureCommandBarFlyoutEnabled) == 'true'" />
    <Import Project="..\Effects\Microsoft.UI.Composition.Effects.vcxitems" Label="Shared" Condition="$(FeatureEffectsEnabled) == 'true'" />
    <Import Project="..\PersonPicture\PersonPicture.vcxitems" Label="Shared" Condition="$(FeaturePersonPictureEnabled) == 'true'" />
    <Import Project="..\ResourceHelper\ResourceHelper.vcxitems" Label="Shared" Condition="$(FeatureResourceHelperEnabled) == 'true'" />
    <Import Project="..\PullToRefresh\RefreshContainer\RefreshContainer.vcxitems" Label="Shared" Condition="$(FeaturePullToRefreshEnabled) == 'true'" />
    <Import Project="..\PullToRefresh\RefreshVisualizer\RefreshVisualizer.vcxitems" Label="Shared" Condition="$(FeaturePullToRefreshEnabled) == 'true'" />
    <Import Project="..\PullToRefresh\ScrollViewerIRefreshInfoProviderAdapter\ScrollViewerIRefreshInfoProviderAdapter.vcxitems" Label="Shared" Condition="$(FeaturePullToRefreshEnabled) == 'true'" />
    <Import Project="..\MenuBar\MenuBar.vcxitems" Label="Shared" Condition="$(FeatureMenuBarEnabled) == 'true'" />
    <Import Project="..\Materials\Acrylic\AcrylicBrush.vcxitems" Label="Shared" Condition="$(FeatureMaterialsEnabled) == 'true'" />
    <Import Project="..\Materials\Reveal\RevealBrush.vcxitems" Label="Shared" Condition="$(FeatureMaterialsEnabled) == 'true'" />
    <Import Project="..\TreeView\TreeView.vcxitems" Label="Shared" Condition="$(FeatureTreeViewEnabled) == 'true'" />
    <Import Project="..\Telemetry\Telemetry.vcxitems" Label="Shared" />
    <Import Project="..\ParallaxView\ParallaxView.vcxitems" Label="Shared" Condition="$(FeatureParallaxViewEnabled) == 'true'" />
    <Import Project="..\Scroller\Scroller.vcxitems" Label="Shared" Condition="$(FeatureScrollerEnabled) == 'true'" />
    <Import Project="..\ScrollViewer\ScrollViewer.vcxitems" Label="Shared" Condition="$(FeatureScrollViewerEnabled) == 'true'" />
    <Import Project="..\Lights\Lights.vcxitems" Label="Shared" Condition="$(FeatureLightsEnabled) == 'true'" />
    <Import Project="..\Repeater\Repeater.vcxitems" Label="Shared" Condition="$(FeatureRepeaterEnabled) == 'true'" />
    <Import Project="..\SwipeControl\SwipeControl.vcxitems" Label="Shared" Condition="$(FeatureSwipeControlEnabled) == 'true'" />
    <Import Project="..\TwoPaneView\TwoPaneView.vcxitems" Label="Shared" Condition="$(FeatureTwoPaneViewEnabled) == 'true'" />
    <Import Project="..\PullToRefresh\PTRTracing\PTRTracing.vcxitems" Label="Shared" Condition="$(FeaturePullToRefreshEnabled) == 'true'" />
    <Import Project="..\SplitButton\SplitButton.vcxitems" Label="Shared" Condition="$(FeatureSplitButtonEnabled) == 'true'" />
    <Import Project="..\LayoutPanel\LayoutPanel.vcxitems" Label="Shared" Condition="$(FeatureLayoutPanelEnabled) == 'true'" />
    <Import Project="..\DropDownButton\DropDownButton.vcxitems" Label="Shared" Condition="$(FeatureDropDownButtonEnabled) == 'true'" />
    <Import Project="..\RadioButtons\RadioButtons.vcxitems" Label="Shared" Condition="$(FeatureRadioButtonsEnabled) == 'true'" />
    <Import Project="..\IconSource\IconSource.vcxitems" Label="Shared" Condition="$(FeatureIconSourceEnabled) == 'true'" />
    <Import Project="..\Interactions\ButtonInteraction\ButtonInteraction.vcxitems" Label="Shared" Condition="$(FeatureInteractionsEnabled) == 'true'" />
    <Import Project="..\Interactions\SliderInteraction\SliderInteraction.vcxitems" Label="Shared" Condition="$(FeatureInteractionsEnabled) == 'true'" />
    <Import Project="..\MenuFlyout\MenuFlyout.vcxitems" Label="Shared" Condition="$(FeatureMenuFlyoutEnabled) == 'true'" />
    <Import Project="..\TeachingTip\TeachingTip.vcxitems" Label="Shared" Condition="$(FeatureTeachingTipEnabled) == 'true'" />
    <Import Project="..\RadioMenuFlyoutItem\RadioMenuFlyoutItem.vcxitems" Label="Shared" Condition="$(FeatureRadioMenuFlyoutItemEnabled) == 'true'" />
    <Import Project="..\AnimatedVisualPlayer\AnimatedVisualPlayer.vcxitems" Label="Shared" Condition="$(FeatureAnimatedVisualPlayerEnabled) == 'true'" />
    <Import Project="..\TabView\TabView.vcxitems" Label="Shared" Condition="$(FeatureTabViewEnabled) == 'true'" />
    <Import Project="..\AutoSuggestBox\AutoSuggestBox.vcxitems" Label="Shared" Condition="$(FeatureAutoSuggestBoxEnabled) == 'true'" />
    <Import Project="..\CheckBox\CheckBox.vcxitems" Label="Shared" Condition="$(FeatureCheckBoxEnabled) == 'true'" />
    <Import Project="..\CalendarDatePicker\CalendarDatePicker.vcxitems" Label="Shared" Condition="$(FeatureCalendarDatePickerEnabled) == 'true'" />
    <Import Project="..\DatePicker\DatePicker.vcxitems" Label="Shared" Condition="$(FeatureCalendarDatePickerEnabled) == 'true'" />
    <Import Project="..\Slider\Slider.vcxitems" Label="Shared" Condition="$(FeatureSliderEnabled) == 'true'" />
    <Import Project="..\TimePicker\TimePicker.vcxitems" Label="Shared" Condition="$(FeatureTimePickerEnabled) == 'true'" />
    <Import Project="..\ToolTip\ToolTip.vcxitems" Label="Shared" Condition="$(FeatureToolTipEnabled) == 'true'" />
    <Import Project="..\FlipView\FlipView.vcxitems" Label="Shared" Condition="$(FeatureFlipViewEnabled) == 'true'" />
    <Import Project="..\ComboBox\ComboBox.vcxitems" Label="Shared" Condition="$(FeatureComboBoxEnabled) == 'true'" />
    <Import Project="..\Pivot\Pivot.vcxitems" Label="Shared" Condition="$(FeaturePivotEnabled) == 'true'" />
    <Import Project="..\ScrollBar\ScrollBar.vcxitems" Label="Shared" Condition="$(FeatureScrollBarEnabled) == 'true'" />
<<<<<<< HEAD
    <Import Project="..\NumberBox\NumberBox.vcxitems" Label="Shared" Condition="$(FeatureNumberBoxEnabled) == 'true'" />
=======
    <Import Project="..\CalendarView\CalendarView.vcxitems" Label="Shared" Condition="$(FeatureScrollBarEnabled) == 'true'" />
    <Import Project="..\SplitView\SplitView.vcxitems" Label="Shared" Condition="$(FeatureScrollBarEnabled) == 'true'" />
>>>>>>> 9098956a
  </ImportGroup>
  <ItemGroup>
    <SharedPage Include="@(Page)" />
  </ItemGroup>
  <ImportGroup Label="PropertySheets" Condition="'$(Configuration)|$(Platform)'=='Debug|Win32'">
    <Import Project="$(UserRootDir)\Microsoft.Cpp.$(Platform).user.props" Condition="exists('$(UserRootDir)\Microsoft.Cpp.$(Platform).user.props')" Label="LocalAppDataPlatform" />
  </ImportGroup>
  <ImportGroup Label="PropertySheets" Condition="'$(Configuration)|$(Platform)'=='Release|Win32'">
    <Import Project="$(UserRootDir)\Microsoft.Cpp.$(Platform).user.props" Condition="exists('$(UserRootDir)\Microsoft.Cpp.$(Platform).user.props')" Label="LocalAppDataPlatform" />
  </ImportGroup>
  <ImportGroup Label="PropertySheets" Condition="'$(Configuration)|$(Platform)'=='Debug|ARM'">
    <Import Project="$(UserRootDir)\Microsoft.Cpp.$(Platform).user.props" Condition="exists('$(UserRootDir)\Microsoft.Cpp.$(Platform).user.props')" Label="LocalAppDataPlatform" />
  </ImportGroup>
  <ImportGroup Label="PropertySheets" Condition="'$(Configuration)|$(Platform)'=='Release|ARM'">
    <Import Project="$(UserRootDir)\Microsoft.Cpp.$(Platform).user.props" Condition="exists('$(UserRootDir)\Microsoft.Cpp.$(Platform).user.props')" Label="LocalAppDataPlatform" />
  </ImportGroup>
  <ImportGroup Label="PropertySheets" Condition="'$(Configuration)|$(Platform)'=='Debug|x64'">
    <Import Project="$(UserRootDir)\Microsoft.Cpp.$(Platform).user.props" Condition="exists('$(UserRootDir)\Microsoft.Cpp.$(Platform).user.props')" Label="LocalAppDataPlatform" />
  </ImportGroup>
  <ImportGroup Label="PropertySheets" Condition="'$(Configuration)|$(Platform)'=='Release|x64'">
    <Import Project="$(UserRootDir)\Microsoft.Cpp.$(Platform).user.props" Condition="exists('$(UserRootDir)\Microsoft.Cpp.$(Platform).user.props')" Label="LocalAppDataPlatform" />
  </ImportGroup>
  <ImportGroup Label="PropertySheets" Condition="'$(Configuration)|$(Platform)'=='Debug|arm64'">
    <Import Project="$(UserRootDir)\Microsoft.Cpp.$(Platform).user.props" Condition="exists('$(UserRootDir)\Microsoft.Cpp.$(Platform).user.props')" Label="LocalAppDataPlatform" />
  </ImportGroup>
  <ImportGroup Label="PropertySheets" Condition="'$(Configuration)|$(Platform)'=='Release|arm64'">
    <Import Project="$(UserRootDir)\Microsoft.Cpp.$(Platform).user.props" Condition="exists('$(UserRootDir)\Microsoft.Cpp.$(Platform).user.props')" Label="LocalAppDataPlatform" />
  </ImportGroup>
  <PropertyGroup>
    <GenerateManifest>false</GenerateManifest>
    <IgnoreImportLibrary>false</IgnoreImportLibrary>
  </PropertyGroup>
  <!-- Disable code analysis until this compiler bug is fixed: Bug 616860: /analyze on pch.cpp using C++/WinRT takes 25 minutes and runs out of memory -->
  <!-- <PropertyGroup Condition="'$(Configuration)'=='Release'">
    <RunCodeAnalysis>true</RunCodeAnalysis>
    <CodeAnalysisTreatWarningsAsErrors>true</CodeAnalysisTreatWarningsAsErrors>
  </PropertyGroup>
  <PropertyGroup Condition="'$(Configuration)'=='Release'">
    <CodeAnalysisRuleSet>..\..\build\PrefastWarnings.ruleset</CodeAnalysisRuleSet>
  </PropertyGroup> -->
  <ItemDefinitionGroup>
    <ClCompile>
      <PrecompiledHeader>Use</PrecompiledHeader>
      <CompileAsWinRT>false</CompileAsWinRT>
    </ClCompile>
    <Link>
      <SubSystem>Console</SubSystem>
      <IgnoreAllDefaultLibraries>$(IgnoreAllDefaultLibraries)</IgnoreAllDefaultLibraries>
      <GenerateWindowsMetadata>true</GenerateWindowsMetadata>
    </Link>
  </ItemDefinitionGroup>
  <ItemDefinitionGroup>
    <Midl>
      <AdditionalIncludeDirectories>$(MSBuildProjectDirectory)\..;$(MSBuildProjectDirectory)\..\..\idl;$(MiniWindowsSDKIncludePath)</AdditionalIncludeDirectories>
      <Enumclass>false</Enumclass>
      <PreprocessorDefinitions Condition="'$(Configuration)'=='Debug'">%(PreprocessorDefinitions);DEBUG;DBG</PreprocessorDefinitions>
    </Midl>
    <Link>
      <ModuleDefinitionFile>Microsoft.UI.Xaml.def</ModuleDefinitionFile>
      <GenerateDebugInformation Condition="'$(Configuration)'=='Debug'">$(GenerateDebugInformation)</GenerateDebugInformation>
      <AdditionalDependencies>mincore.lib;dxguid.lib;%(AdditionalDependencies)</AdditionalDependencies>
      <!-- Microsoft.winmd will contain the definition of both public, preview and private types. -->
      <WindowsMetadataFile>$(OutDir)\Microsoft.winmd</WindowsMetadataFile>
      <GenerateMapFile>true</GenerateMapFile>
      <LinkTimeCodeGeneration Condition="'$(Configuration)'=='Release'">UseLinkTimeCodeGeneration</LinkTimeCodeGeneration>
    </Link>
    <ClCompile>
      <DisableSpecificWarnings>4100;4189;4467;4702;6326;%(DisableSpecificWarnings)</DisableSpecificWarnings>
      <AdditionalIncludeDirectories>
        %(AdditionalIncludeDirectories);
        $(MSBuildProjectDirectory)\..\inc;
        $(MSBuildProjectDirectory)\..\Generated;
        $(OutDir);
      </AdditionalIncludeDirectories>
      <AdditionalIncludeDirectories>
        $(GeneratedFilesDir)\winrt;
        $(GeneratedFilesDir)\Automation\Peers;
        $(GeneratedFilesDir)\Controls;
        $(GeneratedFilesDir)\Controls\Primitives;
        $(GeneratedFilesDir)\Media;
        $(GeneratedFilesDir)\XamlTypeInfo;
        $(GeneratedFilesDir)\Microsoft\UI\Composition\Effects;
        $(GeneratedFilesDir)\Microsoft\UI\Private\Controls;
        $(GeneratedFilesDir)\Microsoft\UI\Private\Media;
        %(AdditionalIncludeDirectories);
        $(MiniWindowsSDKIncludePath);
      </AdditionalIncludeDirectories>
      <AdditionalOptions>/std:c++17 /bigobj %(AdditionalOptions)</AdditionalOptions>
      <AdditionalOptions>/Wv:18 /Zm1000 %(AdditionalOptions)</AdditionalOptions>
      <AdditionalOptions Condition="'$(Configuration)'=='Release'">%(AdditionalOptions) /d2FH4</AdditionalOptions>
      <WarningLevel>Level4</WarningLevel>
      <TreatWarningAsError>true</TreatWarningAsError>
      <EnablePREfast Condition="'$(Configuration)'=='Release'">true</EnablePREfast>
      <ShowIncludes>false</ShowIncludes>
      <!-- Disable RTTI to keep binary size down (adds about 50% to release dll size) -->
      <RuntimeTypeInfo>false</RuntimeTypeInfo>
      <PreprocessorDefinitions>%(PreprocessorDefinitions);_HAS_STATIC_RTTI=0</PreprocessorDefinitions>
      <ControlFlowGuard Condition="'$(Configuration)'=='Release'">Guard</ControlFlowGuard>
      <StringPooling Condition="'$(Configuration)'=='Release'">true</StringPooling>
      <PreprocessorDefinitions Condition="'$(Configuration)'=='Debug'">DEBUG;DBG;%(PreprocessorDefinitions)</PreprocessorDefinitions>
      <PreprocessorDefinitions>DISABLE_WINRT_DEPRECATION;%(PreprocessorDefinitions)</PreprocessorDefinitions>
      <Optimization Condition="'$(Configuration)|$(Platform)'=='Release|ARM'">MinSpace</Optimization>
      <Optimization Condition="'$(Configuration)|$(Platform)'=='Release|Win32'">MinSpace</Optimization>
      <Optimization Condition="'$(Configuration)|$(Platform)'=='Release|x64'">MinSpace</Optimization>
      <Optimization Condition="'$(Configuration)|$(Platform)'=='Release|arm64'">MinSpace</Optimization>
    </ClCompile>
  </ItemDefinitionGroup>
  <ItemGroup>
    <ClInclude Include="..\inc\BoxHelpers.h" />
    <ClInclude Include="..\inc\BuildMacros.h" />
    <ClInclude Include="..\inc\CastHelpers.h" />
    <ClInclude Include="..\inc\CommandingHelpers.h" />
    <ClInclude Include="..\inc\common.h" />
    <ClInclude Include="..\inc\CppWinRTHelpers.h" />
    <ClInclude Include="..\inc\CppWinRTIncludes.h" />
    <ClInclude Include="..\inc\DispatcherHelper.h" />
    <ClInclude Include="..\inc\enum_array.h" />
    <ClInclude Include="..\inc\enum_vector.h" />
    <ClInclude Include="..\inc\GlobalDependencyProperty.h" />
    <ClInclude Include="..\inc\DownlevelHelper.h" />
    <ClInclude Include="..\inc\ErrorHandling.h" />
    <ClInclude Include="..\inc\RegUtil.h" />
    <ClInclude Include="..\inc\RuntimeClassHelpers.h" />
    <ClInclude Include="..\inc\SharedHelpers.h" />
    <ClInclude Include="..\inc\tracker_ref.h" />
    <ClInclude Include="..\inc\TypeHelper.h" />
    <ClInclude Include="..\inc\CollectionHelper.h" />
    <ClInclude Include="MUXControlsFactory.h" />
    <ClInclude Include="pch.h" />
    <ClInclude Include="targetver.h" />
    <ClInclude Include="version.h" />
    <ClInclude Include="XamlControlsResources.h" />
    <ClInclude Include="XamlMember.h" />
    <ClInclude Include="XamlMetadataProvider.h" />
    <ClInclude Include="XamlMetadataProviderGenerated.h" />
    <ClInclude Include="XamlType.h" />
  </ItemGroup>
  <ItemGroup>
    <ClCompile Include="CommandingHelpers.cpp" />
    <ClCompile Include="MUXControlsFactory.cpp" />
    <ClCompile Include="dllmain.cpp" />
    <ClCompile Include="DoubleUtil.cpp" />
    <ClCompile Include="DownlevelHelper.cpp" />
    <ClCompile Include="FloatUtil.cpp" />
    <ClCompile Include="RegUtil.cpp" />
    <ClCompile Include="pch.cpp">
      <PrecompiledHeader>Create</PrecompiledHeader>
    </ClCompile>
    <ClCompile Include="SharedHelpers.cpp" />
    <ClCompile Include="$(MSBuildThisFileDirectory)..\Generated\XamlControlsResources.properties.cpp" />
    <ClCompile Include="XamlControlsResources.cpp" />
    <ClCompile Include="XamlMember.cpp" />
    <ClCompile Include="XamlMetadataProvider.cpp" />
    <ClCompile Include="$(OutDir)XamlMetadataProviderGenerated.cpp" />
    <ClCompile Include="XamlType.cpp" />
    <None Include="$(OutDir)XamlMetadataProviderWindowsCodeGen.cs" />
    <None Include="WinRtType.tt" />
  </ItemGroup>
  <ItemGroup>
    <None Include="Microsoft.UI.Xaml.def" />
    <None Include="packages.config" />
  </ItemGroup>
  <ItemGroup>
    <ResourceCompile Include="Microsoft.UI.Xaml.rc" />
  </ItemGroup>
  <ItemGroup>
    <Page Include="$(MSBuildProjectDirectory)\DensityStyles\Compact.xaml">
      <SubType>Designer</SubType>
      <ThemeResource>true</ThemeResource>
      <Link>DensityStyles\%(Filename)%(Extension)</Link>
    </Page>
    <Page Include="$(MSBuildProjectDirectory)\DensityStyles\CompactDatePickerTimePickerFlyout.xaml">
      <SubType>Designer</SubType>
      <ThemeResource>true</ThemeResource>
      <Link>DensityStyles\%(Filename)%(Extension)</Link>
    </Page>
    <!-- Pages which needs CustomCompile to run a different version of GenXBF, we attach MinSDKVersionRequired to Page to help CompileXaml to identify the min SDK Version -->
    <PageRequiringCustomCompilation Include="$(OutDir)rs2_generic.xaml">
      <SubType>Designer</SubType>
      <ThemeResource>true</ThemeResource>
      <Link>Themes\%(Filename)%(Extension)</Link>
      <MinSDKVersionRequired>$(MinSDKVersionRequiredForRS2ThemeResource)</MinSDKVersionRequired>
    </PageRequiringCustomCompilation>
    <PageRequiringCustomCompilation Include="$(OutDir)rs3_generic.xaml">
      <SubType>Designer</SubType>
      <ThemeResource>true</ThemeResource>
      <Link>Themes\%(Filename)%(Extension)</Link>
      <MinSDKVersionRequired>$(MinSDKVersionRequiredForRS3ThemeResource)</MinSDKVersionRequired>
    </PageRequiringCustomCompilation>
    <PageRequiringCustomCompilation Include="$(OutDir)rs4_generic.xaml">
      <SubType>Designer</SubType>
      <ThemeResource>true</ThemeResource>
      <Link>Themes\%(Filename)%(Extension)</Link>
      <MinSDKVersionRequired>$(MinSDKVersionRequiredForRS4ThemeResource)</MinSDKVersionRequired>
    </PageRequiringCustomCompilation>
    <PageRequiringCustomCompilation Include="$(OutDir)rs5_generic.xaml">
      <SubType>Designer</SubType>
      <ThemeResource>true</ThemeResource>
      <Link>Themes\%(Filename)%(Extension)</Link>
      <MinSDKVersionRequired>$(MinSDKVersionRequiredForRS5ThemeResource)</MinSDKVersionRequired>
    </PageRequiringCustomCompilation>
    <PageRequiringCustomCompilation Include="$(OutDir)19h1_generic.xaml">
      <SubType>Designer</SubType>
      <ThemeResource>true</ThemeResource>
      <Link>Themes\%(Filename)%(Extension)</Link>
      <MinSDKVersionRequired>$(MinSDKVersionRequiredFor19H1ThemeResource)</MinSDKVersionRequired>
    </PageRequiringCustomCompilation>
    <PageRequiringCustomCompilation Include="$(OutDir)rs2_themeresources.xaml;$(OutDir)rs2_compact_themeresources.xaml">
      <SubType>Designer</SubType>
      <ThemeResource>true</ThemeResource>
      <Link>Themes\%(Filename)%(Extension)</Link>
      <MinSDKVersionRequired>$(MinSDKVersionRequiredForRS2ThemeResource)</MinSDKVersionRequired>
    </PageRequiringCustomCompilation>
    <PageRequiringCustomCompilation Include="$(OutDir)rs3_themeresources.xaml;$(OutDir)rs3_compact_themeresources.xaml">
      <SubType>Designer</SubType>
      <ThemeResource>true</ThemeResource>
      <Link>Themes\%(Filename)%(Extension)</Link>
      <MinSDKVersionRequired>$(MinSDKVersionRequiredForRS3ThemeResource)</MinSDKVersionRequired>
    </PageRequiringCustomCompilation>
    <PageRequiringCustomCompilation Include="$(OutDir)rs4_themeresources.xaml;$(OutDir)rs4_compact_themeresources.xaml">
      <SubType>Designer</SubType>
      <ThemeResource>true</ThemeResource>
      <Link>Themes\%(Filename)%(Extension)</Link>
      <MinSDKVersionRequired>$(MinSDKVersionRequiredForRS4ThemeResource)</MinSDKVersionRequired>
    </PageRequiringCustomCompilation>
    <PageRequiringCustomCompilation Include="$(OutDir)rs5_themeresources.xaml;$(OutDir)rs5_compact_themeresources.xaml">
      <SubType>Designer</SubType>
      <ThemeResource>true</ThemeResource>
      <Link>Themes\%(Filename)%(Extension)</Link>
      <MinSDKVersionRequired>$(MinSDKVersionRequiredForRS5ThemeResource)</MinSDKVersionRequired>
    </PageRequiringCustomCompilation>
    <PageRequiringCustomCompilation Include="$(OutDir)19h1_themeresources.xaml;$(OutDir)19h1_compact_themeresources.xaml">
      <SubType>Designer</SubType>
      <ThemeResource>true</ThemeResource>
      <Link>Themes\%(Filename)%(Extension)</Link>
      <MinSDKVersionRequired>$(MinSDKVersionRequiredFor19H1ThemeResource)</MinSDKVersionRequired>
    </PageRequiringCustomCompilation>
    <Page Include="@(PageRequiringCustomCompilation)" />
    <CompactPage Include="$(MSBuildThisFileDirectory)DensityStyles\Compact.xaml" />
  </ItemGroup>
  <ItemGroup>
    <None Include="XamlMetadataProviderGenerated.tt">
      <Generator>TextTemplatingFileGenerator</Generator>
      <LastGenOutput>$(OutDir)XamlMetadataProviderGenerated.cpp</LastGenOutput>
      <OutputFilePath>$(OutDir)</OutputFilePath>
    </None>
    <None Include="XamlMetadataProviderWindowsCodeGen.tt" />
    <None Include="CommonHelpers.tt" />
    <None Include="CppWinRTFilterTypes.tt" />
    <T4ParameterValues Include="MetadataWinmdPaths">
      <Value>$(OutDir)\sdk\Microsoft.UI.Xaml.winmd</Value>
    </T4ParameterValues>
  </ItemGroup>
  <ItemGroup>
    <!-- This natvis support is not ready for prime time 
    <Natvis Include="$(IntermediateOutputPath)CppWinRT\Platform\winrt\cppwinrt.natvis">
    </Natvis>
    <Natvis Include="$(IntermediateOutputPath)CppWinRT\Component\winrt\Microsoft.UI.Xaml.natvis">
    </Natvis>
    -->
    <ClCompile Update="C:\Users\t-ketaha\source\repos\microsoft-ui-xaml\dev\NumberBox\..\..\..\..\..\Code\tinyexpr\NumberBoxExpressionEvaluator.c">
      <FileType>CppCode</FileType>
    </ClCompile>
  </ItemGroup>
  <Import Project="$(CppTargetsFilePath)" />
  <Import Project="$(MSBuildExtensionsPath)\Microsoft\VisualStudio\v$(VisualStudioVersion)\TextTemplating\Microsoft.TextTemplating.targets" />
  <Import Project="$(MSBuildProjectDirectory)\..\..\CustomInlineTasks.targets" />
  <!-- We make it so that devs just include the en-us version of their string resources in the project. This is because
       we only want people editing the en-us version (it's the only file that's input to the localization process) and
       because if we use ** in the item target then the project shows 60+ 'resources.resw' files and it is completely unusable.
       
       To work around this we take all the PRIResource items and find/replace 'en-us' to '**' -->
  <Target Name="ExpandEnUSPRIResourceToWildcards" BeforeTargets="_PrepareForBuild">
    <Message Text="Input PRIResource = @(PRIResource)" />
    <ItemGroup>
      <!-- Replace all en-us in the list with ** -->
      <PRIResourceExpanded Include="@(PRIResource)">
        <Replaced>$([System.String]::Copy('%(Identity)').ToLowerInvariant().Replace('en-us','**'))</Replaced>
      </PRIResourceExpanded>
      <!-- Remove all entries in the old PRIResource list so we can take it over -->
      <PRIResource Remove="@(PRIResource)" />
    </ItemGroup>
    <!-- Use CreateItem to expand all the ** to individual full paths -->
    <CreateItem Include="@(PRIResourceExpanded -> '%(Replaced)')">
      <Output TaskParameter="Include" ItemName="PRIResource" />
    </CreateItem>
    <Message Text="Expanded PRIResource = @(PRIResource)" />
  </Target>
  <!-- Override the target which appends the XamlCompiler generated files to the ClCompile input list. 
       Doing this makes it so that we get XBF generation but ignore the XamlCompiler outputs (which are
       in C++/CX format and do us no good. We are currently hand-authoring the necessary parts of our
       IXamlMetadataProvider implementation. -->
  <Target Name="ComputeXamlGeneratedCompileInputs" />
  <ImportGroup Label="ExtensionTargets">
    <Import Project="..\..\packages\MUXCustomBuildTasks.1.0.47\build\native\MUXCustomBuildTasks.targets" Condition="Exists('..\..\packages\MUXCustomBuildTasks.1.0.47\build\native\MUXCustomBuildTasks.targets')" />
    <Import Project="..\..\packages\Microsoft.Build.Tasks.Git.1.0.0-beta2-18618-05\build\Microsoft.Build.Tasks.Git.targets" Condition="Exists('..\..\packages\Microsoft.Build.Tasks.Git.1.0.0-beta2-18618-05\build\Microsoft.Build.Tasks.Git.targets')" />
    <Import Project="..\..\packages\Microsoft.SourceLink.Common.1.0.0-beta2-18618-05\build\Microsoft.SourceLink.Common.targets" Condition="Exists('..\..\packages\Microsoft.SourceLink.Common.1.0.0-beta2-18618-05\build\Microsoft.SourceLink.Common.targets')" />
    <Import Project="..\..\packages\Microsoft.SourceLink.GitHub.1.0.0-beta2-18618-05\build\Microsoft.SourceLink.GitHub.targets" Condition="Exists('..\..\packages\Microsoft.SourceLink.GitHub.1.0.0-beta2-18618-05\build\Microsoft.SourceLink.GitHub.targets')" />
    <Import Project="..\..\packages\Microsoft.Windows.CppWinRT.2.0.190722.3\build\native\Microsoft.Windows.CppWinRT.targets" Condition="Exists('..\..\packages\Microsoft.Windows.CppWinRT.2.0.190722.3\build\native\Microsoft.Windows.CppWinRT.targets')" />
    <Import Project="..\..\packages\MUXPGODatabase.0.0.2\build\MUXPGODatabase.targets" Condition="Exists('..\..\packages\MUXPGODatabase.0.0.2\build\MUXPGODatabase.targets')" />
  </ImportGroup>
  <PropertyGroup>
    <MergedWinmdDirectory>$(OutDir)Merged</MergedWinmdDirectory>
    <UnmergedWinmdDirectory>$(OutDir)Unmerged</UnmergedWinmdDirectory>
    <CppWinRTProjectWinMD>$(OutDir)Microsoft.winmd</CppWinRTProjectWinMD>
  </PropertyGroup>
  <!-- It's costly to include all of our default templates as merged dictionaries.
       Instead of that, we'll compile their contents into a statically merged XAML file.-->
  <Target Name="CategorizeSharedPages">
    <ItemGroup>
      <!-- We merge the contents of the shared XAML pages into our generic and theme resources XAML files,
           so we don't want to actually build these pages. We'll remove them prior to any processing of Page items. -->
      <Page Remove="@(SharedPage)" />
    </ItemGroup>
    <ItemGroup>
      <UndefinedPage Include="@(SharedPage)" Condition="'%(Version)' == 'Undefined' Or '%(Type)' == 'Undefined'" />
    </ItemGroup>
    <Error File="@(UndefinedPage -> '%(Filename)%(Extension)')" Condition="'%(Filename)%(Extension)' != ''" Text="Version and/or type of %(Filename)%(Extension) was not defined in including .vcxitems file. Please annotate &lt;Page&gt; item tag with &lt;Version&gt; and &lt;Type&gt; item metadata." />
    <ItemGroup>
      <OrderedSharedPage Include="@(SharedPage)" Condition="'%(Priority)' == '1'" />
      <OrderedSharedPage Include="@(SharedPage)" Condition="'%(Priority)' == '2'" />
      <OrderedSharedPage Include="@(SharedPage)" Condition="'%(Priority)' == '3'" />
      <OrderedSharedPage Include="@(SharedPage)" Condition="'%(Priority)' == '4'" />
      <OrderedSharedPage Include="@(SharedPage)" Condition="'%(Priority)' == '5'" />
      <OrderedSharedPage Include="@(SharedPage)" Condition="'%(Priority)' == '6'" />
      <OrderedSharedPage Include="@(SharedPage)" Condition="'%(Priority)' == '7'" />
      <OrderedSharedPage Include="@(SharedPage)" Condition="'%(Priority)' == '8'" />
      <OrderedSharedPage Include="@(SharedPage)" Condition="'%(Priority)' == 'Undefined'" />
      <RS1StylePage Include="@(OrderedSharedPage)" Condition="'%(Version)' == 'RS1' And '%(Type)' == 'DefaultStyle'" />
      <RS2StylePage Include="@(OrderedSharedPage)" Condition="'%(Version)' == 'RS2' And '%(Type)' == 'DefaultStyle'" />
      <RS3StylePage Include="@(OrderedSharedPage)" Condition="'%(Version)' == 'RS3' And '%(Type)' == 'DefaultStyle'" />
      <RS4StylePage Include="@(OrderedSharedPage)" Condition="'%(Version)' == 'RS4' And '%(Type)' == 'DefaultStyle'" />
      <RS5StylePage Include="@(OrderedSharedPage)" Condition="'%(Version)' == 'RS5' And '%(Type)' == 'DefaultStyle'" />
      <NineteenH1StylePage Include="@(OrderedSharedPage)" Condition="'%(Version)' == '19H1' And '%(Type)' == 'DefaultStyle'" />
      <RS1ThemeResourcePage Include="@(OrderedSharedPage)" Condition="'%(Version)' == 'RS1' And '%(Type)' == 'ThemeResources'" />
      <RS2ThemeResourcePage Include="@(OrderedSharedPage)" Condition="'%(Version)' == 'RS2' And '%(Type)' == 'ThemeResources'" />
      <RS3ThemeResourcePage Include="@(OrderedSharedPage)" Condition="'%(Version)' == 'RS3' And '%(Type)' == 'ThemeResources'" />
      <RS4ThemeResourcePage Include="@(OrderedSharedPage)" Condition="'%(Version)' == 'RS4' And '%(Type)' == 'ThemeResources'" />
      <RS5ThemeResourcePage Include="@(OrderedSharedPage)" Condition="'%(Version)' == 'RS5' And '%(Type)' == 'ThemeResources'" />
      <NineteenH1ThemeResourcePage Include="@(OrderedSharedPage)" Condition="'%(Version)' == '19H1' And '%(Type)' == 'ThemeResources'" />
    </ItemGroup>
  </Target>
  <PropertyGroup>
    <GenerateXamlFileBeforeTargets>BeforeBuildGenerateSources;CompileXaml;Prep_ComputeProcessXamlFiles;CompilePageRequiringCustomCompilation</GenerateXamlFileBeforeTargets>
  </PropertyGroup>
  <Target Name="GenerateGenericResourceFile" DependsOnTargets="CategorizeSharedPages" BeforeTargets="$(GenerateXamlFileBeforeTargets)" 
          Inputs="@(RS1StylePage);@(RS2StylePage);@(RS3StylePage);@(RS4StylePage);@(RS5StylePage);@(NineteenH1StylePage)" 
          Outputs="$(OutDir)Generic.xaml;$(OutDir)rs1_generic.xaml;$(OutDir)rs2_generic.xaml;$(OutDir)rs3_generic.xaml;$(OutDir)rs4_generic.xaml;$(OutDir)rs5_generic.xaml;$(OutDir)19h1_generic.xaml;">
    <Message Text="Generating generic resources XAML file " />
    <BatchMergeXaml RS1Pages="@(RS1StylePage)" RS2Pages="@(RS2StylePage)" RS3Pages="@(RS3StylePage)" RS4Pages="@(RS4StylePage)" RS5Pages="@(RS5StylePage)" 
                    N19H1Pages="@(NineteenH1StylePage)" 
                    PostfixForGeneratedFile="generic" OutputDirectory="$(OutDir)" 
                    TlogReadFilesOutputPath="$(TLogLocation)GenerateGenericResourceFile.read.1u.tlog"
                    TlogWriteFilesOutputPath="$(TLogLocation)GenerateGenericResourceFile.write.1u.tlog" />
    <Copy SourceFiles="$(OutDir)rs2_generic.xaml" DestinationFiles="$(OutDir)Generic.xaml" />
    <!-- NB: We have to use CreateProperty here instead of PropertyGroup.	
      PropertyGroup values are always evaluated even when their enclosing target is skipped,	
      whereas CreateProperty has the TaskParameter ValueSetByTask that can be used	
      to only set a property if the target actually runs. -->
    <CreateProperty Value="True">
      <Output TaskParameter="ValueSetByTask" PropertyName="GenericXamlFileNeedsCompilation" />
    </CreateProperty>
  </Target>
  <Target Name="GenerateThemeResourceFile" DependsOnTargets="CategorizeSharedPages" BeforeTargets="$(GenerateXamlFileBeforeTargets)" Inputs="@(RS1ThemeResourcePage);@(RS2ThemeResourcePage);@(RS3ThemeResourcePage);@(RS4ThemeResourcePage);@(RS5ThemeResourcePage);@(NineteenH1ThemeResourcePage)" Outputs="$(OutDir)rs1_themeresources.xaml;$(OutDir)rs2_themeresources.xaml;$(OutDir)rs3_themeresources.xaml;$(OutDir)rs4_themeresources.xaml;$(OutDir)rs5_themeresources.xaml;$(OutDir)19h1_themeresources.xaml;">
    <Message Text="Generating theme resources XAML file " />
    <BatchMergeXaml RS1Pages="@(RS1ThemeResourcePage)" RS2Pages="@(RS2ThemeResourcePage)" RS3Pages="@(RS3ThemeResourcePage)" RS4Pages="@(RS4ThemeResourcePage)" 
                    RS5Pages="@(RS5ThemeResourcePage)" N19H1Pages="@(NineteenH1ThemeResourcePage)" PostfixForGeneratedFile="themeresources" OutputDirectory="$(OutDir)" 
                    TlogReadFilesOutputPath="$(TLogLocation)GenerateThemeResourceFile.read.1u.tlog"
                    TlogWriteFilesOutputPath="$(TLogLocation)GenerateThemeResourceFile.write.1u.tlog" />
    <!-- NB: We have to use CreateProperty here instead of PropertyGroup.	
      PropertyGroup values are always evaluated even when their enclosing target is skipped,	
      whereas CreateProperty has the TaskParameter ValueSetByTask that can be used	
      to only set a property if the target actually runs. -->
    <CreateProperty Value="True">
      <Output TaskParameter="ValueSetByTask" PropertyName="ThemeResourceFileNeedsCompilation" />
    </CreateProperty>
  </Target>
  <Target Name="GenerateCompactThemeResourceFile" DependsOnTargets="CategorizeSharedPages" BeforeTargets="$(GenerateXamlFileBeforeTargets)" Inputs="@(RS1ThemeResourcePage);@(RS2ThemeResourcePage);@(RS3ThemeResourcePage);@(RS4ThemeResourcePage);@(RS5ThemeResourcePage);@(NineteenH1ThemeResourcePage);@(CompactPage)" Outputs="$(OutDir)rs1_compact_themeresources.xaml;$(OutDir)rs2_compact_themeresources.xaml;$(OutDir)rs3_compact_themeresources.xaml;$(OutDir)rs4_compact_themeresources.xaml;$(OutDir)rs5_compact_themeresources.xaml;$(OutDir)19h1_compact_themeresources.xaml;">
    <Message Text="Generating theme resources XAML file " />
    <BatchMergeXaml RS1Pages="@(RS1ThemeResourcePage);@(CompactPage)" RS2Pages="@(RS2ThemeResourcePage);@(CompactPage)" RS3Pages="@(RS3ThemeResourcePage);@(CompactPage)" 
                    RS4Pages="@(RS4ThemeResourcePage);@(CompactPage)" RS5Pages="@(RS5ThemeResourcePage);@(CompactPage)" 
                    N19H1Pages="@(NineteenH1ThemeResourcePage);@(CompactPage)" PostfixForGeneratedFile="compact_themeresources" OutputDirectory="$(OutDir)" 
                    TlogReadFilesOutputPath="$(TLogLocation)GenerateCompactThemeResourceFile.read.1u.tlog"
                    TlogWriteFilesOutputPath="$(TLogLocation)GenerateCompactThemeResourceFile.write.1u.tlog" />
    <!-- NB: We have to use CreateProperty here instead of PropertyGroup.	
      PropertyGroup values are always evaluated even when their enclosing target is skipped,	
      whereas CreateProperty has the TaskParameter ValueSetByTask that can be used	
      to only set a property if the target actually runs. -->
    <CreateProperty Value="True">
      <Output TaskParameter="ValueSetByTask" PropertyName="CompactThemeResourceFileNeedsCompilation" />
    </CreateProperty>
  </Target>
  <Target Name="RemovePageRequiringCustomCompilation" AfterTargets="BeforeBuildGenerateSources" BeforeTargets="MarkupCompilePass2" Condition="'@(PageRequiringCustomCompilation)' != ''">
    <Message Text="RemovePageRequiringCustomCompilation" />
    <ItemGroup>
      <Page Remove="@(PageRequiringCustomCompilation)" />
    </ItemGroup>
  </Target>
  <Target Name="AddPageRequiringCustomCompilation" BeforeTargets="CompilePageRequiringCustomCompilation" AfterTargets="MarkupCompilePass2" Condition="'@(PageRequiringCustomCompilation)' != ''">
    <Message Text="AddPageRequiringCustomCompilation" />
    <ItemGroup>
      <Page Include="@(PageRequiringCustomCompilation)" />
    </ItemGroup>
  </Target>
  <!-- The CompilePageRequiringCustomCompilation contents are mostly copied from the
       definition of the MarkupCompilePass2 target from Microsoft.Windows.UI.Xaml.Common.targets.
       We use it to run the same XAML compilation functionality, except against a different SDK. -->
  <Target Name="CompilePageRequiringCustomCompilation" AfterTargets="MarkupCompilePass2" DependsOnTargets="$(MarkupCompilePass2DependsOn)">
    <PropertyGroup>
      <WarningLevel>$(PrevWarningLevel)</WarningLevel>
      <WarningLevel Condition="'$(WarningLevel)' == '' and '$(ExplicitResetWarningSuppression)' == 'true'">1</WarningLevel>
    </PropertyGroup>
    <!-- The Name of the Local Assembly in Managed and Native -->
    <PropertyGroup>
      <LocalAssembly Condition="'$(LocalAssembly)' == '' and Exists(@(XamlIntermediateAssembly))">
        @(XamlIntermediateAssembly->'%(Identity)')
      </LocalAssembly>
    </PropertyGroup>
    <CallTarget Targets="SDKRedistOutputGroup" Condition="'$(IncludeSDKRedistOutputGroup)' == 'true'">
      <Output TaskParameter="TargetOutputs" ItemName="_SDKRedistOutputGroupOutput_xaml" />
    </CallTarget>
    <ItemGroup>
      <SdkXamlItems Include="@(_SDKRedistOutputGroupOutput_xaml)" Condition="'%(Extension)'=='.xaml'" />
    </ItemGroup>
    <ItemGroup>
      <!-- C++ provides a filtered Item that eliminates any Managed Assemblies on the ReferencePath (from SDKs for example) -->
      <XamlReferencesToCompile Condition="'$(Language)'=='C++'" Include="@(WinMDReferenceToCompile)" />
      <XamlReferencesToCompile Condition="'$(Language)'!='C++'" Include="@(ReferencePath)" />
    </ItemGroup>
    <ItemGroup>
      <PageToBeCompiled Include="@(PageRequiringCustomCompilation)" Condition="'%(Filename)' == 'rs2_generic' And ('$(GenericXamlFileNeedsCompilation)' == 'True' Or !Exists('$(IntDir)\Generated Files\Themes\rs2_generic.xbf'))" />
      <PageToBeCompiled Include="@(PageRequiringCustomCompilation)" Condition="'%(Filename)' == 'rs3_generic' And ('$(GenericXamlFileNeedsCompilation)' == 'True' Or !Exists('$(IntDir)\Generated Files\Themes\rs3_generic.xbf'))" />
      <PageToBeCompiled Include="@(PageRequiringCustomCompilation)" Condition="'%(Filename)' == 'rs4_generic' And ('$(GenericXamlFileNeedsCompilation)' == 'True' Or !Exists('$(IntDir)\Generated Files\Themes\rs4_generic.xbf'))" />
      <PageToBeCompiled Include="@(PageRequiringCustomCompilation)" Condition="'%(Filename)' == 'rs5_generic' And ('$(GenericXamlFileNeedsCompilation)' == 'True' Or !Exists('$(IntDir)\Generated Files\Themes\rs5_generic.xbf'))" />
      <PageToBeCompiled Include="@(PageRequiringCustomCompilation)" Condition="'%(Filename)' == '19h1_generic' And ('$(GenericXamlFileNeedsCompilation)' == 'True' Or !Exists('$(IntDir)\Generated Files\Themes\19h1_generic.xbf'))" />
      <PageToBeCompiled Include="@(PageRequiringCustomCompilation)" Condition="'%(Filename)' == 'rs2_themeresources' And ('$(ThemeResourceFileNeedsCompilation)' == 'True' Or !Exists('$(IntDir)\Generated Files\Themes\rs2_themeresources.xbf'))" />
      <PageToBeCompiled Include="@(PageRequiringCustomCompilation)" Condition="'%(Filename)' == 'rs3_themeresources' And ('$(ThemeResourceFileNeedsCompilation)' == 'True' Or !Exists('$(IntDir)\Generated Files\Themes\rs3_themeresources.xbf'))" />
      <PageToBeCompiled Include="@(PageRequiringCustomCompilation)" Condition="'%(Filename)' == 'rs4_themeresources' And ('$(ThemeResourceFileNeedsCompilation)' == 'True' Or !Exists('$(IntDir)\Generated Files\Themes\rs4_themeresources.xbf'))" />
      <PageToBeCompiled Include="@(PageRequiringCustomCompilation)" Condition="'%(Filename)' == 'rs5_themeresources' And ('$(ThemeResourceFileNeedsCompilation)' == 'True' Or !Exists('$(IntDir)\Generated Files\Themes\rs5_themeresources.xbf'))" />
      <PageToBeCompiled Include="@(PageRequiringCustomCompilation)" Condition="'%(Filename)' == '19h1_themeresources' And ('$(ThemeResourceFileNeedsCompilation)' == 'True' Or !Exists('$(IntDir)\Generated Files\Themes\19h1_themeresources.xbf'))" />
      <PageToBeCompiled Include="@(PageRequiringCustomCompilation)" Condition="'%(Filename)' == 'rs2_compact_themeresources' And ('$(CompactThemeResourceFileNeedsCompilation)' == 'True' Or !Exists('$(IntDir)\Generated Files\Themes\rs2_compact_themeresources.xbf'))" />
      <PageToBeCompiled Include="@(PageRequiringCustomCompilation)" Condition="'%(Filename)' == 'rs3_compact_themeresources' And ('$(CompactThemeResourceFileNeedsCompilation)' == 'True' Or !Exists('$(IntDir)\Generated Files\Themes\rs3_compact_themeresources.xbf'))" />
      <PageToBeCompiled Include="@(PageRequiringCustomCompilation)" Condition="'%(Filename)' == 'rs4_compact_themeresources' And ('$(CompactThemeResourceFileNeedsCompilation)' == 'True' Or !Exists('$(IntDir)\Generated Files\Themes\rs4_compact_themeresources.xbf'))" />
      <PageToBeCompiled Include="@(PageRequiringCustomCompilation)" Condition="'%(Filename)' == 'rs5_compact_themeresources' And ('$(CompactThemeResourceFileNeedsCompilation)' == 'True' Or !Exists('$(IntDir)\Generated Files\Themes\rs5_compact_themeresources.xbf'))" />
      <PageToBeCompiled Include="@(PageRequiringCustomCompilation)" Condition="'%(Filename)' == '19h1_compact_themeresources' And ('$(CompactThemeResourceFileNeedsCompilation)' == 'True' Or !Exists('$(IntDir)\Generated Files\Themes\19h1_compact_themeresources.xbf'))" />
    </ItemGroup>
    <Message Condition="'@(PageToBeCompiled)' != ''" Text="CustomCompile with min version %(PageToBeCompiled.MinSDKVersionRequired) for Pages: @(PageToBeCompiled)" />
    <CompileXaml Condition="'@(PageToBeCompiled)' != ''" LanguageSourceExtension="$(DefaultLanguageSourceExtension)" Language="$(Language)" RootNamespace="$(RootNamespace)" XamlPages="@(PageToBeCompiled)" XamlApplications="@(ApplicationDefinition)" SdkXamlPages="@(SdkXamlItems)" PriIndexName="$(PriIndexName)" ProjectName="$(XamlProjectName)" IsPass1="False" DisableXbfGeneration="False" CodeGenerationControlFlags="$(XamlCodeGenerationControlFlags)" ClIncludeFiles="@(ClInclude)" CIncludeDirectories="$(XamlCppIncludeDirectories)" LocalAssembly="$(LocalAssembly)" ProjectPath="$(MSBuildProjectFullPath)" OutputPath="$(XamlGeneratedOutputPath)" OutputType="$(OutputType)" ReferenceAssemblyPaths="@(ReferenceAssemblyPaths)" ReferenceAssemblies="@(XamlReferencesToCompile)" ForceSharedStateShutdown="False" CompileMode="RealBuildPass2" XAMLFingerprint="$(XAMLFingerprint)" FingerprintIgnorePaths="$(XAMLFingerprintIgnorePaths)" VCInstallDir="$(VCInstallDir)" WindowsSdkPath="$(WindowsSdkPath)" GenXbf32Path="$(GenXbfPath)" SavedStateFile="$(XamlSavedStateFilePath)" RootsLog="$(XamlRootsLog)" SuppressWarnings="$(SuppressXamlWarnings)" XamlResourceMapName="$(XamlResourceMapName)" XamlComponentResourceLocation="$(XamlComponentResourceLocation)" TargetPlatformMinVersion="%(PageToBeCompiled.MinSDKVersionRequired)" PlatformXmlDir="$(PlatformXmlDir)">
      <Output Condition=" '$(ManagedAssembly)'!='false' " ItemName="Compile" TaskParameter="GeneratedCodeFiles" />
      <Output Condition=" '$(ManagedAssembly)'=='false' " ItemName="XamlGFiles" TaskParameter="GeneratedCodeFiles" />
      <!-- FileWrites is used in Microsoft.Common.Targets for "Clean" build -->
      <Output ItemName="FileWrites" TaskParameter="GeneratedCodeFiles" />
      <Output ItemName="FileWrites" TaskParameter="GeneratedXamlFiles" />
      <Output ItemName="FileWrites" TaskParameter="GeneratedXbfFiles" />
      <Output ItemName="FileWrites" TaskParameter="GeneratedXamlPagesFiles" />
      <Output ItemName="_GeneratedCodeFiles" TaskParameter="GeneratedCodeFiles" />
      <Output ItemName="_GeneratedXamlFiles" TaskParameter="GeneratedXamlFiles" />
      <Output ItemName="_GeneratedXbfFiles" TaskParameter="GeneratedXbfFiles" />
      <Output ItemName="GeneratedXamlPagesFiles" TaskParameter="GeneratedXamlPagesFiles" />
    </CompileXaml>
    <ItemGroup>
      <FileWrites Include="$(XamlSavedStateFilePath)" />
      <FileWrites Condition="'$(XamlRootsLog)' != ''" Include="$(XamlRootsLog)" />
    </ItemGroup>
    <Message Text="(Out) GeneratedCodeFiles: '@(_GeneratedCodeFiles)'" />
    <Message Text="(Out) GeneratedXamlFiles: '@(_GeneratedXamlFiles)'" />
    <Message Text="(Out) GeneratedXbfFiles: '@(_GeneratedXbfFiles)'" />
    <Message Text="(Out) GeneratedXamlPagesFiles: '@(GeneratedXamlPagesFiles)'" />
    <Message Text="(Out) ClCompile: '@(ClCompile)'" Condition="'$(ManagedAssembly)'=='false'" />
    <Message Text="(Out) Compile: '@(Compile)'" Condition="'$(ManagedAssembly)'!='false'" />
    <ItemGroup>
      <ClCompile Include="@(GeneratedXamlPagesFiles)">
        <CompilerIteration>XamlGenerated</CompilerIteration>
      </ClCompile>
    </ItemGroup>
  </Target>
  <PropertyGroup>
    <ProjectMergedIdl>$(IntermediateOutputPath)\Microsoft.UI.Xaml.idl</ProjectMergedIdl>
  </PropertyGroup>
  <!-- Merge all idl files into one -->
  <Target Name="MergeIDLFiles" Inputs="@(Midl)" Outputs="$(ProjectMergedIdl)" BeforeTargets="CppWinRTSetMidlReferences;Midl">
    <PropertyGroup>
      <MidlLines>@(Midl->'#include &lt;%(FullPath)&gt;', '
')</MidlLines>
    </PropertyGroup>
    <WriteLinesToFile File="$(ProjectMergedIdl)" Lines="$(MidlLines)" WriteOnlyWhenDifferent="true" Overwrite="true" />
    <ItemGroup>
      <OriginalMidl Include="@(Midl)" />
      <Midl Remove="@(OriginalMidl)" />
      <Midl Include="$(ProjectMergedIdl)" />
    </ItemGroup>
  </Target>
  <Target Name="CreateReferenceWinmds" BeforeTargets="XamlMetadataCodeGenMUX">
    <ItemGroup>
      <T4ParameterValues Include="ReferenceWinmds">
        <Value>@(CppWinRTPlatformWinMDReferences)</Value>
      </T4ParameterValues>
    </ItemGroup>
  </Target>
  <!-- Need to invoke MDMerge again to produce the "public" metadata using MDMerge's -createPublicMetadata and -transformExperimental flags -->
  <Target Name="MakeSDKMetadata" AfterTargets="CppWinRTMergeProjectWinMDInputs" BeforeTargets="XamlMetadataCodeGenMUX" Inputs="$(OutDir)Unmerged\Microsoft.UI.Xaml.winmd" Outputs="$(OutDir)sdk\Microsoft.UI.xaml.winmd">
    <PropertyGroup>
      <MdMergeExe>"$(WindowsSdkDir)bin\$(WindowsTargetPlatformVersion)\$(PreferredToolArchitecture)\mdmerge.exe"</MdMergeExe>
      <_MdMergeParameters>-v @(_MdMergeRefsDistinct->'-metadata_dir "%(RelativeDir)."', ' ')</_MdMergeParameters>
      <_MdMergeParameters>$(_MdMergeParameters) -o "$(OutDir)\sdk" -i "$(CppWinRTUnmergedDir)" -partial -n:3 -createPublicMetadata -transformExperimental:transform</_MdMergeParameters>
    </PropertyGroup>
    <Exec Command="$(MdMergeExe) $(_MdMergeParameters)" />
  </Target>
  <Target Name="XamlMetadataCodeGenMUX" AfterTargets="CppWinRTMakeComponentProjection" BeforeTargets="ClCompile" Inputs="$(OutDir)sdk\Microsoft.UI.Xaml.winmd;XamlMetadataProviderGenerated.tt;CommonHelpers.tt;WinRtType.tt" Outputs="$(OutDir)XamlMetadataProviderGenerated.cpp">
    <!-- Run XamlMetadataProviderGenerated.tt t4 template to generate XamlMetadataProviderGenerated.cpp from the winmd file -->
    <CallTarget Targets="TransformAll" />
    <ItemGroup>
      <FileWrites Include="$(OutDir)XamlMetadataProviderGenerated.cpp" />
    </ItemGroup>
  </Target>
  <Target Name="GetExistingGeneratedFilesForDependencyPropertyCodeGen" BeforeTargets="RunDependencyPropertyCodeGen">
    <CreateItem Include="$(MSBuildProjectDirectory)\..\Generated\*">
      <Output TaskParameter="Include" ItemName="DependencyPropertyCodeGenOutputs" />
    </CreateItem>
  </Target>
  <Target Name="RunDependencyPropertyCodeGen" AfterTargets="CppWinRTMakeComponentProjection" BeforeTargets="ClCompile" Inputs="$(OutDir)Microsoft.winmd" Outputs="@(DependencyPropertyCodeGenOutputs);$(MSBuildProjectDirectory)\..\Generated\AcrylicBrush.properties.cpp">
    <DependencyPropertyCodeGen WinMDInput="$(OutDir)Microsoft.winmd" References="@(CppWinRTPlatformWinMDReferences)" OutputDirectory="$(MSBuildProjectDirectory)\..\Generated" />
    <Touch Files="@(DependencyPropertyCodeGenOutputs)" />
  </Target>
  <Target Name="WorkAroundFastUpToDateCheckBug" AfterTargets="_GenerateProjectPriFileCore" Inputs="$(OutDir)$(TargetName).pri" Outputs="$(OutDir)$(TargetName).dll" Condition="Exists('$(OutDir)$(TargetName).dll')">
    <Message Text="Touching '$(OutDir)$(TargetName).dll' because pri file changed to work around DevDiv bug https://devdiv.visualstudio.com/DevDiv/_workitems?id=297204" />
    <Touch Files="$(OutDir)$(TargetName).dll" />
  </Target>
  <Target Name="EnsureNuGetPackageBuildImports" BeforeTargets="PrepareForBuild">
    <PropertyGroup>
      <ErrorText>This project references NuGet package(s) that are missing on this computer. Use NuGet Package Restore to download them.  For more information, see http://go.microsoft.com/fwlink/?LinkID=322105. The missing file is {0}.</ErrorText>
    </PropertyGroup>
    <Error Condition="!Exists('..\..\packages\Microsoft.CodeAnalysis.BinSkim.1.3.9\tools\x86\BinSkim.exe')" Text="$([System.String]::Format('$(ErrorText)', '..\..\packages\Microsoft.CodeAnalysis.BinSkim.1.3.9\tools\x86\BinSkim.exe'))" />
    <Error Condition="!Exists('..\..\packages\MUXCustomBuildTasks.1.0.47\build\native\MUXCustomBuildTasks.targets')" Text="$([System.String]::Format('$(ErrorText)', '..\..\packages\MUXCustomBuildTasks.1.0.47\build\native\MUXCustomBuildTasks.targets'))" />
    <Error Condition="!Exists('..\..\packages\Microsoft.Build.Tasks.Git.1.0.0-beta2-18618-05\build\Microsoft.Build.Tasks.Git.props')" Text="$([System.String]::Format('$(ErrorText)', '..\..\packages\Microsoft.Build.Tasks.Git.1.0.0-beta2-18618-05\build\Microsoft.Build.Tasks.Git.props'))" />
    <Error Condition="!Exists('..\..\packages\Microsoft.Build.Tasks.Git.1.0.0-beta2-18618-05\build\Microsoft.Build.Tasks.Git.targets')" Text="$([System.String]::Format('$(ErrorText)', '..\..\packages\Microsoft.Build.Tasks.Git.1.0.0-beta2-18618-05\build\Microsoft.Build.Tasks.Git.targets'))" />
    <Error Condition="!Exists('..\..\packages\Microsoft.SourceLink.Common.1.0.0-beta2-18618-05\build\Microsoft.SourceLink.Common.props')" Text="$([System.String]::Format('$(ErrorText)', '..\..\packages\Microsoft.SourceLink.Common.1.0.0-beta2-18618-05\build\Microsoft.SourceLink.Common.props'))" />
    <Error Condition="!Exists('..\..\packages\Microsoft.SourceLink.Common.1.0.0-beta2-18618-05\build\Microsoft.SourceLink.Common.targets')" Text="$([System.String]::Format('$(ErrorText)', '..\..\packages\Microsoft.SourceLink.Common.1.0.0-beta2-18618-05\build\Microsoft.SourceLink.Common.targets'))" />
    <Error Condition="!Exists('..\..\packages\Microsoft.SourceLink.GitHub.1.0.0-beta2-18618-05\build\Microsoft.SourceLink.GitHub.props')" Text="$([System.String]::Format('$(ErrorText)', '..\..\packages\Microsoft.SourceLink.GitHub.1.0.0-beta2-18618-05\build\Microsoft.SourceLink.GitHub.props'))" />
    <Error Condition="!Exists('..\..\packages\Microsoft.SourceLink.GitHub.1.0.0-beta2-18618-05\build\Microsoft.SourceLink.GitHub.targets')" Text="$([System.String]::Format('$(ErrorText)', '..\..\packages\Microsoft.SourceLink.GitHub.1.0.0-beta2-18618-05\build\Microsoft.SourceLink.GitHub.targets'))" />
    <Error Condition="!Exists('..\..\packages\Microsoft.Windows.CppWinRT.2.0.190722.3\build\native\Microsoft.Windows.CppWinRT.props')" Text="$([System.String]::Format('$(ErrorText)', '..\..\packages\Microsoft.Windows.CppWinRT.2.0.190722.3\build\native\Microsoft.Windows.CppWinRT.props'))" />
    <Error Condition="!Exists('..\..\packages\Microsoft.Windows.CppWinRT.2.0.190722.3\build\native\Microsoft.Windows.CppWinRT.targets')" Text="$([System.String]::Format('$(ErrorText)', '..\..\packages\Microsoft.Windows.CppWinRT.2.0.190722.3\build\native\Microsoft.Windows.CppWinRT.targets'))" />
  </Target>
  <Target Name="RunBinSkim" AfterTargets="AfterBuild" Condition="'$(Configuration)'=='Release'">
    <PropertyGroup>
      <BinSkimCommand>..\..\packages\Microsoft.CodeAnalysis.BinSkim.1.3.9\tools\x86\BinSkim.exe analyze "$(TargetPath)"</BinSkimCommand>
    </PropertyGroup>
    <Message Text="Running BinSkim on $(TargetFileName) to scan for potential security issues" Importance="high" />
    <Exec Command="$(BinSkimCommand) | findstr &quot;error&quot;" IgnoreExitCode="true">
      <Output TaskParameter="ExitCode" PropertyName="ExitCode" />
    </Exec>
    <Error Text="BinSkim task failed." Condition="'$(ExitCode)'=='0'" />
  </Target>
  <Target Name="CheckCompatibility" BeforeTargets="PrepareForBuild" Condition="'$(Configuration)'=='Release'">
    <Message Text="Running CheckCompatibility to ensure that no known incompatibilities between the WinUI and Windows depots have been introduced." />
    <RunPowershellScript Path="$(ScriptPath)CheckCompatibility.ps1" />
  </Target>
  <!-- For the purposes of code coverage, we need to know where the intermediates directory is,
       since we need to re-link Microsoft.UI.Xaml.dll for code coverage.
       We can't get it from any environment variable, so let's write it to a text file as a workaround.
       We'll also output the MSVC tools directory for the same reason. -->
  <Target Name="AfterBuild" Condition="(!Exists('$(OutDir)IntermediateDirectoryLocation.txt') Or !Exists('$(OutDir)VCToolsInstallDirectoryLocation.txt'))">
    <WriteLinesToFile File="$(OutDir)IntermediateDirectoryLocation.txt" Lines="$(IntermediateOutputPath)" Overwrite="true" Encoding="Ascii" />
    <WriteLinesToFile File="$(OutDir)VCToolsInstallDirectoryLocation.txt" Lines="$(VCToolsInstallDir)" Overwrite="true" Encoding="Ascii" />
    <ItemGroup>
      <FileWrites Include="$(OutDir)IntermediateDirectoryLocation.txt" />
      <FileWrites Include="$(OutDir)VCToolsInstallDirectoryLocation.txt" />
    </ItemGroup>
  </Target>
  <PropertyGroup>
    <!-- Tell CreateLCGFile to use the LCE file from RC.EXE -->
    <LCEFile>$(_LceFile)</LCEFile>
  </PropertyGroup>
</Project><|MERGE_RESOLUTION|>--- conflicted
+++ resolved
@@ -123,12 +123,9 @@
     <Import Project="..\ComboBox\ComboBox.vcxitems" Label="Shared" Condition="$(FeatureComboBoxEnabled) == 'true'" />
     <Import Project="..\Pivot\Pivot.vcxitems" Label="Shared" Condition="$(FeaturePivotEnabled) == 'true'" />
     <Import Project="..\ScrollBar\ScrollBar.vcxitems" Label="Shared" Condition="$(FeatureScrollBarEnabled) == 'true'" />
-<<<<<<< HEAD
     <Import Project="..\NumberBox\NumberBox.vcxitems" Label="Shared" Condition="$(FeatureNumberBoxEnabled) == 'true'" />
-=======
     <Import Project="..\CalendarView\CalendarView.vcxitems" Label="Shared" Condition="$(FeatureScrollBarEnabled) == 'true'" />
     <Import Project="..\SplitView\SplitView.vcxitems" Label="Shared" Condition="$(FeatureScrollBarEnabled) == 'true'" />
->>>>>>> 9098956a
   </ImportGroup>
   <ItemGroup>
     <SharedPage Include="@(Page)" />
