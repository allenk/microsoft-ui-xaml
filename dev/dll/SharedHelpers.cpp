﻿// Copyright (c) Microsoft Corporation. All rights reserved.
// Licensed under the MIT License. See LICENSE in the project root for license information.

#include "pch.h"
#include "common.h"
#include "MUXControlsFactory.h"
#include "SharedHelpers.h"

bool SharedHelpers::s_isOnXboxInitialized{ false };
bool SharedHelpers::s_isOnXbox{ false };
bool SharedHelpers::s_isMouseModeEnabledInitialized{ false };
bool SharedHelpers::s_isMouseModeEnabled{ false };

bool SharedHelpers::IsAnimationsEnabled()
{
    winrt::UISettings uiSettings = winrt::UISettings();
    return uiSettings.AnimationsEnabled();
}

bool SharedHelpers::IsInDesignMode()
{
    // Design mode V2 can do many things that V1 could not do. Codepaths that were checking for design mode should generally be
    // let through if V2 is enabled.
    return IsInDesignModeV1();
}

bool SharedHelpers::IsInDesignModeV1()
{
    static bool s_isInDesignModeV1 = winrt::Windows::ApplicationModel::DesignMode::DesignModeEnabled() && !IsInDesignModeV2();
    return s_isInDesignModeV1;
}

bool SharedHelpers::IsInDesignModeV2()
{
    static bool s_isInDesignModeV2 = IsRS3OrHigher() && winrt::Windows::ApplicationModel::DesignMode::DesignMode2Enabled();
    return s_isInDesignModeV2;
}

// logical helpers
bool SharedHelpers::IsVanadiumOrHigher()
{
    return IsAPIContractV9Available();
}

bool SharedHelpers::Is19H1OrHigher()
{
    return IsAPIContractV8Available();
}

bool SharedHelpers::IsRS5OrHigher()
{
    return IsAPIContractV7Available();
}

bool SharedHelpers::IsRS4OrHigher()
{
    return IsAPIContractV6Available();
}

bool SharedHelpers::IsRS3OrHigher()
{
    return IsAPIContractV5Available();
}

bool SharedHelpers::IsRS2OrHigher()
{
    return IsAPIContractV4Available();
}

bool SharedHelpers::IsRS1OrHigher()
{
    return IsAPIContractV3Available();
}

bool SharedHelpers::IsRS1()
{
    return IsAPIContractV3Available() && !IsAPIContractV4Available();
}

bool SharedHelpers::IsTH2OrLower()
{
    return !IsAPIContractV3Available();
}

bool SharedHelpers::IsXamlCompositionBrushBaseAvailable()
{
    // On RS3 we know XamlCompositionBrushBase was always present, so short circuit the check there.
    static bool s_isAvailable = IsRS3OrHigher() || winrt::ApiInformation::IsTypePresent(L"Windows.UI.Xaml.Media.XamlCompositionBrushBase");
    return s_isAvailable;
}

bool SharedHelpers::DoesXamlMoveRSVLightToRootVisual()
{
    // In RS3 we made a change where WUX internally sets lights on the RootScrollViewer on the RootVisual instead. If that
    // happens, then we don't need to attach lights to the other roots.
    static bool s_movesLightFromRSVToRootVisual = IsRS3OrHigher();
    return s_movesLightFromRSVToRootVisual;
}

bool SharedHelpers::DoesListViewItemPresenterVSMWork()
{
    // The fix to make ListViewItemPresenter's VSM work was done at the same time as when the RevealListViewItemPresenter type was *removed* from windows.
    // Also check if RevealBorderBrush was present because RS3 was around for a bit before we added Reveal in.
    static bool s_isAvailable = IsRS3OrHigher();
    return s_isAvailable;
}

bool SharedHelpers::IsCoreWindowActivationModeAvailable()
{
    // In RS3 we got CoreWindow.ActivationMode API which can be queried for window activation state,
    // and particularly in a Component UI host appto check if the compoenent is active (while host isn't).
    static bool s_isAvailable = IsRS3OrHigher();
    return s_isAvailable;
}

bool SharedHelpers::IsFlyoutShowOptionsAvailable()
{
    static bool s_isFlyoutShowOptionsAvailable =
        Is19H1OrHigher() ||
        winrt::ApiInformation::IsTypePresent(L"Windows.UI.Xaml.Primitives.FlyoutShowOptions");
    return s_isFlyoutShowOptionsAvailable;
}

bool SharedHelpers::IsScrollViewerReduceViewportForCoreInputViewOcclusionsAvailable()
{
    static bool s_isScrollViewerReduceViewportForCoreInputViewOcclusionsAvailable =
        Is19H1OrHigher() ||
        winrt::ApiInformation::IsPropertyPresent(L"Windows.UI.Xaml.Controls.ScrollViewer", L"ReduceViewportForCoreInputViewOcclusions");
    return s_isScrollViewerReduceViewportForCoreInputViewOcclusionsAvailable;
}

bool SharedHelpers::IsScrollContentPresenterSizesContentToTemplatedParentAvailable()
{
    static bool s_isScrollContentPresenterSizesContentToTemplatedParentAvailable =
        Is19H1OrHigher() ||
        winrt::ApiInformation::IsPropertyPresent(L"Windows.UI.Xaml.Controls.ScrollContentPresenter", L"SizesContentToTemplatedParent");
    return s_isScrollContentPresenterSizesContentToTemplatedParentAvailable;
}

bool SharedHelpers::IsFrameworkElementInvalidateViewportAvailable()
{
    static bool s_isFrameworkElementInvalidateViewportAvailable = IsRS5OrHigher();
    return s_isFrameworkElementInvalidateViewportAvailable;
}

bool SharedHelpers::IsApplicationViewGetDisplayRegionsAvailable()
{
    static bool s_isApplicationViewGetDisplayRegionsAvailable =
        Is19H1OrHigher() ||
        winrt::ApiInformation::IsMethodPresent(L"Windows.UI.ViewManagement.ApplicationView", L"GetDisplayRegions");
    return s_isApplicationViewGetDisplayRegionsAvailable;
<<<<<<< HEAD
=======
}

bool SharedHelpers::IsControlCornerRadiusAvailable()
{
    static bool s_isControlCornerRadiusAvailable =
        Is19H1OrHigher() ||
        (IsRS5OrHigher() && winrt::ApiInformation::IsPropertyPresent(L"Windows.UI.Xaml.Controls.Control", L"CornerRadius"));
    return s_isControlCornerRadiusAvailable;
>>>>>>> 71afcf2f
}

bool SharedHelpers::IsTranslationFacadeAvailable(const winrt::UIElement& element)
{
    static bool s_areFacadesAvailable = (element.try_as<winrt::Windows::UI::Xaml::IUIElement9>() != nullptr);
    return s_areFacadesAvailable;
}

bool SharedHelpers::IsIconSourceElementAvailable()
{
    static bool s_isAvailable =
        Is19H1OrHigher() ||
        winrt::ApiInformation::IsTypePresent(L"Windows.UI.Xaml.Controls.IconSourceElement");
    return s_isAvailable;
}

bool SharedHelpers::IsStandardUICommandAvailable()
{
    static bool s_isAvailable =
        Is19H1OrHigher() ||
        (winrt::ApiInformation::IsTypePresent(L"Windows.UI.Xaml.Input.XamlUICommand") &&
            winrt::ApiInformation::IsTypePresent(L"Windows.UI.Xaml.Input.StandardUICommand"));
    return s_isAvailable;
}

bool SharedHelpers::IsDispatcherQueueAvailable()
{
    static bool s_isAvailable =
        IsRS4OrHigher() ||
        winrt::ApiInformation::IsTypePresent(L"Windows.System.DispatcherQueue");
    return s_isAvailable;
}

bool SharedHelpers::IsThemeShadowAvailable()
{
    static bool s_isThemeShadowAvailable =
         IsVanadiumOrHigher() ||
        winrt::ApiInformation::IsTypePresent(L"Windows.UI.Xaml.Media.ThemeShadow");
    return s_isThemeShadowAvailable;
}

bool SharedHelpers::IsIsLoadedAvailable()
{
    static bool s_isAvailable =
        IsRS5OrHigher() ||
        winrt::ApiInformation::IsPropertyPresent(L"Windows.UI.Xaml.FrameworkElement", L"IsLoaded");
    return s_isAvailable;
}

template <uint16_t APIVersion> bool SharedHelpers::IsAPIContractVxAvailable()
{
    static bool isAPIContractVxAvailableInitialized = false;
    static bool isAPIContractVxAvailable = false;
    if (!isAPIContractVxAvailableInitialized)
    {
        isAPIContractVxAvailableInitialized = true;
        isAPIContractVxAvailable = winrt::ApiInformation::IsApiContractPresent(L"Windows.Foundation.UniversalApiContract", APIVersion);
    }

    return isAPIContractVxAvailable;
}

// base helpers
bool SharedHelpers::IsAPIContractV9Available()
{
    return IsAPIContractVxAvailable<9>();
}

bool SharedHelpers::IsAPIContractV8Available()
{
    return IsAPIContractVxAvailable<8>();
}

bool SharedHelpers::IsAPIContractV7Available()
{
    return IsAPIContractVxAvailable<7>();
}

bool SharedHelpers::IsAPIContractV6Available()
{
    return IsAPIContractVxAvailable<6>();
}

bool SharedHelpers::IsAPIContractV5Available()
{
    return IsAPIContractVxAvailable<5>();
}


bool SharedHelpers::IsAPIContractV4Available()
{
    return IsAPIContractVxAvailable<4>();
}

bool SharedHelpers::IsAPIContractV3Available()
{
    return IsAPIContractVxAvailable<3>();
}

bool SharedHelpers::IsInFrameworkPackage()
{
    static bool isInFrameworkPackage = []() {
        // Special type that we manually list here which is not part of the Nuget dll distribution package. 
        // This is our breadcrumb that we leave to be able to detect at runtime that we're using the framework package.
        // It's listed only in AppxManifest.xml as an activatable type but it isn't activatable.
        Microsoft::WRL::Wrappers::HStringReference detectorType(FrameworkPackageDetectorFactory::RuntimeClassName());
        winrt::com_ptr<IActivationFactory> activationFactory;
        if (SUCCEEDED(RoGetActivationFactory(detectorType.Get(), __uuidof(IActivationFactory), (void**)winrt::put_abi(activationFactory))))
        {
            return true;
        }

        return false;
    }();

    return isInFrameworkPackage;
}

// Platform scale helpers
winrt::Rect SharedHelpers::ConvertDipsToPhysical(winrt::UIElement const& xamlRootReference, const winrt::Rect& dipsRect)
{
    try
    {
        const auto scaleFactor = Is19H1OrHigher()?
                                    static_cast<float>(xamlRootReference.XamlRoot().RasterizationScale()):
                                    static_cast<float>(winrt::DisplayInformation::GetForCurrentView().RawPixelsPerViewPixel());
        return winrt::Rect
        {
            dipsRect.X * scaleFactor,
            dipsRect.Y * scaleFactor,
            dipsRect.Width * scaleFactor,
            dipsRect.Height * scaleFactor
        };
    }
    catch (winrt::hresult_error)
    {
        // Calling GetForCurrentView on threads without a CoreWindow throws an error. This comes up in places like LogonUI.
        // In this circumstance, we'll just always expand down, since we can't get bounds information.
    }

    return dipsRect;
}

winrt::Rect SharedHelpers::ConvertPhysicalToDips(winrt::UIElement const& xamlRootReference, const winrt::Rect& physicalRect)
{
    try
    {
        const auto scaleFactor = static_cast<float>(winrt::DisplayInformation::GetForCurrentView().RawPixelsPerViewPixel());
        return winrt::Rect
        {
            physicalRect.X / scaleFactor,
            physicalRect.Y / scaleFactor,
            physicalRect.Width / scaleFactor,
            physicalRect.Height / scaleFactor
        };
    }
    catch (winrt::hresult_error)
    {
        // Calling GetForCurrentView on threads without a CoreWindow throws an error. This comes up in places like LogonUI.
        // In this circumstance, we'll just always expand down, since we can't get bounds information.
    }
    
    return physicalRect;
}

bool SharedHelpers::IsOnXbox()
{
    if (!s_isOnXboxInitialized)
    {
        auto deviceFamily = winrt::AnalyticsInfo::VersionInfo().DeviceFamily();
        s_isOnXbox = (deviceFamily == L"Windows.Xbox")
            || (deviceFamily == L"Windows.XBoxSRA")
            || (deviceFamily == L"Windows.XBoxERA");
        s_isOnXboxInitialized = true;
    }
    return s_isOnXbox;
}

// Be careful to use this API.
// If IsTH2OrLower(), it return false;
bool SharedHelpers::IsMouseModeEnabled()
{
    if (!s_isMouseModeEnabledInitialized)
    {
        if (IsRS1OrHigher())
        {
            // RequiresPointerMode is in Windows.Foundation.UniversalApiContract (introduced v3)
            s_isMouseModeEnabled = winrt::Application::Current().RequiresPointerMode()
                == winrt::ApplicationRequiresPointerMode::Auto;
        }
        else
        {
            s_isMouseModeEnabled = false;
        }
        s_isMouseModeEnabledInitialized = true;
    }
    return s_isMouseModeEnabled;
}

void SharedHelpers::ScheduleActionAfterWait(
    std::function<void()> const& action,
    unsigned int millisecondWait)
{
    
    DispatcherHelper dispatcherHelper;

    // The callback that is given to CreateTimer is called off of the UI thread.
    // In order to make this useful by making it so we can interact with XAML objects,
    // we'll use the dispatcher to first post our work to the UI thread before executing it.
    winrt::ThreadPoolTimer::CreateTimer(winrt::TimerElapsedHandler(
        [action, dispatcherHelper](auto const&)
        {
            dispatcherHelper.RunAsync(action);
        }),
        std::chrono::milliseconds{ millisecondWait });
}


// Stream helpers
winrt::InMemoryRandomAccessStream SharedHelpers::CreateStreamFromBytes(const winrt::array_view<const byte>& bytes)
{
    winrt::InMemoryRandomAccessStream stream;
    winrt::DataWriter writer(stream);

    writer.WriteBytes(winrt::array_view<const byte>(bytes));
    SyncWait(writer.StoreAsync());
    SyncWait(writer.FlushAsync());
    writer.DetachStream();
    writer.Close();

    stream.Seek(0);

    return stream;
}

void SharedHelpers::QueueCallbackForCompositionRendering(std::function<void()> callback)
{
    try
    {
        auto renderingEventToken = std::make_shared<winrt::event_token>();
        *renderingEventToken = winrt::Xaml::Media::CompositionTarget::Rendering([renderingEventToken, callback](auto&, auto&) {

            // Detach event or Rendering will keep calling us back.
            winrt::Xaml::Media::CompositionTarget::Rendering(*renderingEventToken);

            callback();
        });
    }
    catch (winrt::hresult_error &e)
    {
        // DirectUI::CompositionTarget::add_Rendering can fail with RPC_E_WRONG_THREAD if called while the Xaml Core is being shutdown,
        // and there is evidence from Watson that such calls are made in real apps (see Bug 13554197).
        // Since the core is being shutdown, we no longer care about whatever work we wanted to defer to CT.Rendering, so ignore this error.
        if (e.to_abi() != RPC_E_WRONG_THREAD) { throw; }
    }
}

// Rect helpers

// Returns TRUE if either rect is empty or the rects
// have an empty intersection.
bool SharedHelpers::DoRectsIntersect(
    const winrt::Rect& rect1,
    const winrt::Rect& rect2)
{
    auto doIntersect =
        !(rect1.Width <= 0 || rect1.Height <= 0 || rect2.Width <= 0 || rect2.Height <= 0) &&
        (rect2.X <= rect1.X + rect1.Width) &&
        (rect2.X + rect2.Width >= rect1.X) &&
        (rect2.Y <= rect1.Y + rect1.Height) &&
        (rect2.Y + rect2.Height >= rect1.Y);
    return doIntersect;
}

winrt::IInspectable SharedHelpers::FindResource(const std::wstring_view& resource, const winrt::ResourceDictionary& resources, const winrt::IInspectable& defaultValue)
{
    auto boxedResource = box_value(resource);
    return resources.HasKey(boxedResource) ? resources.Lookup(boxedResource) : defaultValue;
}

// When checkVisibility is True, IsAncestor additionally checks if any UIElement from the 'child'
// to the 'parent' chain is Collapsed. It returns False when that is the case.
bool SharedHelpers::IsAncestor(
    const winrt::DependencyObject& child,
    const winrt::DependencyObject& parent,
    bool checkVisibility)
{
    if (!child || !parent || child == parent)
    {
        return false;
    }

    if (checkVisibility)
    {
        winrt::IUIElement parentAsUIE = parent.as<winrt::IUIElement>();

        if (parentAsUIE && parentAsUIE.Visibility() == winrt::Visibility::Collapsed)
        {
            return false;
        }

        winrt::IUIElement childAsUIE = child.as<winrt::IUIElement>();

        if (childAsUIE && childAsUIE.Visibility() == winrt::Visibility::Collapsed)
        {
            return false;
        }
    }

    winrt::DependencyObject parentTemp = winrt::VisualTreeHelper::GetParent(child);
    while (parentTemp)
    {
        if (checkVisibility)
        {
            winrt::IUIElement parentTempAsUIE = parentTemp.as<winrt::IUIElement>();

            if (parentTempAsUIE && parentTempAsUIE.Visibility() == winrt::Visibility::Collapsed)
            {
                return false;
            }
        }

        if (parentTemp == parent)
        {
            return true;
        }

        parentTemp = winrt::VisualTreeHelper::GetParent(parentTemp);
    }

    return false;
}

#ifdef ICONSOURCE_INCLUDED

winrt::IconElement SharedHelpers::MakeIconElementFrom(winrt::IconSource const& iconSource)
{
    if (auto fontIconSource = iconSource.try_as<winrt::FontIconSource>())
    {
        winrt::FontIcon fontIcon;

        fontIcon.Glyph(fontIconSource.Glyph());
        fontIcon.FontSize(fontIconSource.FontSize());

        if (fontIconSource.FontFamily())
        {
            fontIcon.FontFamily(fontIconSource.FontFamily());
        }

        fontIcon.FontWeight(fontIconSource.FontWeight());
        fontIcon.FontStyle(fontIconSource.FontStyle());
        fontIcon.IsTextScaleFactorEnabled(fontIconSource.IsTextScaleFactorEnabled());
        fontIcon.MirroredWhenRightToLeft(fontIconSource.MirroredWhenRightToLeft());

        return fontIcon;
    }
    else if (auto symbolIconSource = iconSource.try_as<winrt::SymbolIconSource>())
    {
        winrt::SymbolIcon symbolIcon;
        symbolIcon.Symbol(symbolIconSource.Symbol());

        return symbolIcon;
    }
    else if (auto bitmapIconSource = iconSource.try_as<winrt::BitmapIconSource>())
    {
        winrt::BitmapIcon bitmapIcon;

        if (bitmapIconSource.UriSource())
        {
            bitmapIcon.UriSource(bitmapIconSource.UriSource());
        }

        if (winrt::ApiInformation::IsPropertyPresent(L"Windows.UI.Xaml.Controls.BitmapIcon", L"ShowAsMonochrome"))
        {
            bitmapIcon.ShowAsMonochrome(bitmapIconSource.ShowAsMonochrome());
        }

        return bitmapIcon;
    }
    else if (auto pathIconSource = iconSource.try_as<winrt::PathIconSource>())
    {
        winrt::PathIcon pathIcon;

        if (pathIconSource.Data())
        {
            pathIcon.Data(pathIconSource.Data());
        }

        return pathIcon;
    }

    return nullptr;
}

#endif

void SharedHelpers::SetBinding(
    std::wstring_view const& pathString,
    winrt::DependencyObject const& target,
    winrt::DependencyProperty const& targetProperty)
{
    winrt::Binding binding;
    winrt::RelativeSource relativeSource;
    relativeSource.Mode(winrt::RelativeSourceMode::TemplatedParent);
    binding.RelativeSource(relativeSource);

    binding.Path(winrt::PropertyPath(pathString));

    winrt::BindingOperations::SetBinding(target, targetProperty, binding);
}

// Be cautious: this function may introduce memory leak because Source holds strong reference to target too
// There’s an intermediary object – the BindingExpression when BindingOperations::SetBinding
// For example, if source is NavigationView and target is content control,
// and there is strong reference: NavigationView -> ContentControl
// BindingExpression.Source also make a strong reference to NavigationView
// and it introduces the cycle: ContentControl -> BindingExpression -> NavigationView -> ContentControl
// Prefer to use RelativeSource version of SetBinding if possible.
void SharedHelpers::SetBinding(
    winrt::IInspectable const& source,
    std::wstring_view const& pathString,
    winrt::DependencyObject const& target,
    winrt::DependencyProperty const& targetProperty,
    winrt::IValueConverter const& converter,
    winrt::BindingMode mode)
{
    winrt::Binding binding;
    binding.Source(source);

    binding.Path(winrt::PropertyPath(pathString));
    binding.Mode(mode);

    if (converter)
    {
        binding.Converter(converter);
    }

    winrt::BindingOperations::SetBinding(target, targetProperty, binding);
}

winrt::ITextSelection SharedHelpers::GetRichTextSelection(winrt::RichEditBox const& richEditBox)
{
    return richEditBox.Document() ? richEditBox.Document().Selection() : nullptr;
}

winrt::VirtualKey SharedHelpers::GetVirtualKeyFromChar(WCHAR c)
{
    switch (c)
    {
    case L'A':
    case L'a':
        return winrt::VirtualKey::A;
    case L'B':
    case L'b':
        return winrt::VirtualKey::B;
    case L'C':
    case L'c':
        return winrt::VirtualKey::C;
    case L'D':
    case L'd':
        return winrt::VirtualKey::D;
    case L'E':
    case L'e':
        return winrt::VirtualKey::E;
    case L'F':
    case L'f':
        return winrt::VirtualKey::F;
    case L'G':
    case L'g':
        return winrt::VirtualKey::G;
    case L'H':
    case L'h':
        return winrt::VirtualKey::H;
    case L'I':
    case L'i':
        return winrt::VirtualKey::I;
    case L'J':
    case L'j':
        return winrt::VirtualKey::J;
    case L'K':
    case L'k':
        return winrt::VirtualKey::K;
    case L'L':
    case L'l':
        return winrt::VirtualKey::L;
    case L'M':
    case L'm':
        return winrt::VirtualKey::M;
    case L'N':
    case L'n':
        return winrt::VirtualKey::N;
    case L'O':
    case L'o':
        return winrt::VirtualKey::O;
    case L'P':
    case L'p':
        return winrt::VirtualKey::P;
    case L'Q':
    case L'q':
        return winrt::VirtualKey::Q;
    case L'R':
    case L'r':
        return winrt::VirtualKey::R;
    case L'S':
    case L's':
        return winrt::VirtualKey::S;
    case L'T':
    case L't':
        return winrt::VirtualKey::T;
    case L'U':
    case L'u':
        return winrt::VirtualKey::U;
    case L'V':
    case L'v':
        return winrt::VirtualKey::V;
    case L'W':
    case L'w':
        return winrt::VirtualKey::W;
    case L'X':
    case L'x':
        return winrt::VirtualKey::X;
    case L'Y':
    case L'y':
        return winrt::VirtualKey::Y;
    case L'Z':
    case L'z':
        return winrt::VirtualKey::Z;
    default:
        return winrt::VirtualKey::None;
    }
}

// Sometimes we want to get a string representation from an arbitrary object. E.g. for constructing a UIA Name
// from an automation peer. There is no guarantee that an arbitrary object is convertable to a string, so
// this function may return an empty string.
winrt::hstring SharedHelpers::TryGetStringRepresentationFromObject(winrt::IInspectable obj)
{
    winrt::hstring returnHString;

    if(obj)
    {
        if (auto stringable = obj.try_as<winrt::IStringable>())
        {
            returnHString = stringable.ToString();
        }
        if(returnHString.empty())
        {
            returnHString = winrt::unbox_value_or<winrt::hstring>(obj, returnHString);
        }
    }
    
    return returnHString;
}<|MERGE_RESOLUTION|>--- conflicted
+++ resolved
@@ -149,8 +149,6 @@
         Is19H1OrHigher() ||
         winrt::ApiInformation::IsMethodPresent(L"Windows.UI.ViewManagement.ApplicationView", L"GetDisplayRegions");
     return s_isApplicationViewGetDisplayRegionsAvailable;
-<<<<<<< HEAD
-=======
 }
 
 bool SharedHelpers::IsControlCornerRadiusAvailable()
@@ -159,7 +157,6 @@
         Is19H1OrHigher() ||
         (IsRS5OrHigher() && winrt::ApiInformation::IsPropertyPresent(L"Windows.UI.Xaml.Controls.Control", L"CornerRadius"));
     return s_isControlCornerRadiusAvailable;
->>>>>>> 71afcf2f
 }
 
 bool SharedHelpers::IsTranslationFacadeAvailable(const winrt::UIElement& element)
