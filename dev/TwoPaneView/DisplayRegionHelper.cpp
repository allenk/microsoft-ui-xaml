﻿// Copyright (c) Microsoft Corporation. All rights reserved.
// Licensed under the MIT License. See LICENSE in the project root for license information.

#include "pch.h"
#include "common.h"
#include "SharedHelpers.h"
#include "Vector.h"
#include "DisplayRegionHelper.h"
#include "LifetimeHandler.h"

/* static */
DisplayRegionHelperInfo DisplayRegionHelper::GetRegionInfo()
{
    auto instance = LifetimeHandler::GetDisplayRegionHelperInstance();

    DisplayRegionHelperInfo info;
    info.RegionCount = 1;
    info.Mode = winrt::TwoPaneViewMode::SinglePane;

    if (instance->m_simulateDisplayRegions)
    {
        // Create fake rectangles for test app
        if (instance->m_simulateMode == winrt::TwoPaneViewMode::Wide)
        {
            info.RegionCount = 2;
            info.Regions[0] = m_simulateWide0;
            info.Regions[1] = m_simulateWide1;
            info.Mode = winrt::TwoPaneViewMode::Wide;
        }
        else if (instance->m_simulateMode == winrt::TwoPaneViewMode::Tall)
        {
            info.RegionCount = 2;
            info.Regions[0] = m_simulateTall0;
            info.Regions[1] = m_simulateTall1;
            info.Mode = winrt::TwoPaneViewMode::Tall;
        }
        else
        {
            info.RegionCount = 1;
            info.Regions[0] = m_simulateWide0;
        }
    }
<<<<<<< HEAD
#ifdef USE_INSIDER_SDK
=======
>>>>>>> 71afcf2f
    else if (SharedHelpers::IsApplicationViewGetDisplayRegionsAvailable())
    {
        // ApplicationView::GetForCurrentView throws on failure; in that case we just won't do anything.
        winrt::ApplicationView view{ nullptr };
        try
        {
            view = winrt::ApplicationView::GetForCurrentView();
        } catch(...) {}

        // Verify that the window is Tiled
        if (view)
        {
            auto regions = view.GetDisplayRegions();
            info.RegionCount = std::min(regions.Size(), c_maxRegions);

            // More than one region
            if (info.RegionCount == 2)
            {
                winrt::Rect windowRect = WindowRect();

                if (windowRect.Width > windowRect.Height)
                {
                    info.Mode = winrt::TwoPaneViewMode::Wide;
                    float width = windowRect.Width / 2;
                    info.Regions[0] = { 0, 0, width, windowRect.Height };
                    info.Regions[1] = { width, 0, width, windowRect.Height };
                }
                else
                {
                    info.Mode = winrt::TwoPaneViewMode::Tall;
                    float height = windowRect.Height / 2;
                    info.Regions[0] = { 0, 0, windowRect.Width, height };
                    info.Regions[1] = { 0, height, windowRect.Width, height };
                }
            }
        }
    }

    return info;
}

/* static */
winrt::UIElement DisplayRegionHelper::WindowElement()
{
    auto instance = LifetimeHandler::GetDisplayRegionHelperInstance();

    if (instance->m_simulateDisplayRegions)
    {
        // Instead of returning the actual window, find the SimulatedWindow element
        winrt::UIElement window = nullptr;

        if (auto fe = winrt::Window::Current().Content().as<winrt::FrameworkElement>())
        {
            window = SharedHelpers::FindInVisualTreeByName(fe, L"SimulatedWindow");
        }

        return window;
    }
    else
    {
        return winrt::Window::Current().Content();
    }
}

/* static */
winrt::Rect DisplayRegionHelper::WindowRect()
{
    auto instance = LifetimeHandler::GetDisplayRegionHelperInstance();

    if (instance->m_simulateDisplayRegions)
    {
        // Return the bounds of the simulated window
        winrt::FrameworkElement window = DisplayRegionHelper::WindowElement().as<winrt::FrameworkElement>();
        winrt::Rect rc = {
            0, 0,
            (float)window.ActualWidth(),
            (float)window.ActualHeight() };
        return rc;
    }
    else
    {
        return winrt::Window::Current().Bounds();
    }
}

/* static */
void DisplayRegionHelper::SimulateDisplayRegions(bool value)
{
    auto instance = LifetimeHandler::GetDisplayRegionHelperInstance();
    instance->m_simulateDisplayRegions = value;
}

/* static */
bool DisplayRegionHelper::SimulateDisplayRegions()
{
    auto instance = LifetimeHandler::GetDisplayRegionHelperInstance();
    return instance->m_simulateDisplayRegions;
}

/* static */
void DisplayRegionHelper::SimulateMode(winrt::TwoPaneViewMode value)
{
    auto instance = LifetimeHandler::GetDisplayRegionHelperInstance();
    instance->m_simulateMode = value;
}

/* static */
winrt::TwoPaneViewMode DisplayRegionHelper::SimulateMode()
{
    auto instance = LifetimeHandler::GetDisplayRegionHelperInstance();
    return instance->m_simulateMode;
}
<|MERGE_RESOLUTION|>--- conflicted
+++ resolved
@@ -40,10 +40,6 @@
             info.Regions[0] = m_simulateWide0;
         }
     }
-<<<<<<< HEAD
-#ifdef USE_INSIDER_SDK
-=======
->>>>>>> 71afcf2f
     else if (SharedHelpers::IsApplicationViewGetDisplayRegionsAvailable())
     {
         // ApplicationView::GetForCurrentView throws on failure; in that case we just won't do anything.
