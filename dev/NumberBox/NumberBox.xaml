﻿<!-- Copyright (c) Microsoft Corporation. All rights reserved. Licensed under the MIT License. See LICENSE in the project root for license information. -->
<ResourceDictionary
    xmlns="http://schemas.microsoft.com/winfx/2006/xaml/presentation"
    xmlns:x="http://schemas.microsoft.com/winfx/2006/xaml"
    xmlns:local="using:Microsoft.UI.Xaml.Controls"
    xmlns:contract5Present="http://schemas.microsoft.com/winfx/2006/xaml/presentation?IsApiContractPresent(Windows.Foundation.UniversalApiContract,5)"
    xmlns:contract7Present="http://schemas.microsoft.com/winfx/2006/xaml/presentation?IsApiContractPresent(Windows.Foundation.UniversalApiContract,7)">

    <Style TargetType="local:NumberBox">
        <Setter Property="Template">
            <Setter.Value>
                <ControlTemplate TargetType="local:NumberBox">
                    <Grid>
                        <VisualStateManager.VisualStateGroups>
                            <VisualStateGroup x:Name="SpinButtonStates">
                                <VisualState x:Name="SpinButtonsCollapsed" />

                                <VisualState x:Name="SpinButtonsVisible">
                                    <VisualState.Setters>
                                        <Setter Target="DownSpinButton.Visibility" Value="Visible" />
                                        <Setter Target="UpSpinButton.Visibility" Value="Visible" />
                                        <contract7Present:Setter Target="InputBox.CornerRadius" Value="{Binding Source={ThemeResource ControlCornerRadius}, Converter={StaticResource LeftCornerRadiusFilterConverter}}" />
                                    </VisualState.Setters>
                                </VisualState>

                                <VisualState x:Name="SpinButtonsPopup">
                                    <VisualState.Setters>
                                        <Setter Target="InputBox.Style" Value="{StaticResource NumberBoxTextBoxStyle}" />
                                    </VisualState.Setters>
                                </VisualState>
                            </VisualStateGroup>
                        </VisualStateManager.VisualStateGroups>

                        <Grid.Resources>
                            <ResourceDictionary>
                                <ResourceDictionary.ThemeDictionaries>
                                    <ResourceDictionary x:Key="Light">
                                        <StaticResource x:Key="RepeatButtonBorderBrushPointerOver" ResourceKey="TextControlBorderBrush"/>
                                        <StaticResource x:Key="RepeatButtonBorderBrushPressed" ResourceKey="TextControlBorderBrush"/>
                                    </ResourceDictionary>

                                    <ResourceDictionary x:Key="Dark">
                                        <StaticResource x:Key="RepeatButtonBorderBrushPointerOver" ResourceKey="TextControlBorderBrush"/>
                                        <StaticResource x:Key="RepeatButtonBorderBrushPressed" ResourceKey="TextControlBorderBrush"/>
                                    </ResourceDictionary>

                                    <ResourceDictionary x:Key="HighContrast">
                                        <StaticResource x:Key="RepeatButtonBorderBrushPointerOver" ResourceKey="SystemControlHighlightBaseMediumLowBrush" />
                                        <StaticResource x:Key="RepeatButtonBorderBrushPressed" ResourceKey="SystemControlHighlightTransparentBrush" />
                                    </ResourceDictionary>
                                </ResourceDictionary.ThemeDictionaries>
                            </ResourceDictionary>
                        </Grid.Resources>

<<<<<<< HEAD
                        <Grid.ColumnDefinitions>
                            <ColumnDefinition Width="*" />
                            <ColumnDefinition Width="Auto" />
                            <ColumnDefinition Width="Auto" />
                        </Grid.ColumnDefinitions>
=======
                            <TextBox x:Name="InputBox"
                                Header="{TemplateBinding Header}"
                                PlaceholderText="{TemplateBinding PlaceholderText}" />

                            <Popup x:Name="UpDownPopup"
                                VerticalOffset="{ThemeResource NumberBoxPopupVerticalOffset}"
                                HorizontalOffset="{ThemeResource NumberBoxPopupHorizonalOffset}"
                                HorizontalAlignment="Left">

                                <Grid x:Name="PopupContentRoot"
                                    Background="{ThemeResource SystemControlBackgroundAltHighBrush}"
                                    contract7Present:CornerRadius="{ThemeResource OverlayCornerRadius}">
                                    
                                    <Grid.RowDefinitions>
                                        <RowDefinition Height="*"/>
                                        <RowDefinition Height="*"/>
                                    </Grid.RowDefinitions>

                                    <Button x:Name="PopupUpSpinButton"
                                        Style="{StaticResource NumberBoxPopupSpinButtonStyle}"
                                        Grid.Row="0"
                                        Content="&#xE70E;"/>

                                    <Button x:Name="PopupDownSpinButton"
                                        Style="{StaticResource NumberBoxPopupSpinButtonStyle}"
                                        Grid.Row="1"
                                        Content="&#xE70D;"/>
                                </Grid>
                            </Popup>
>>>>>>> a1287a1d

                        <TextBox x:Name="InputBox"
                            Grid.Column="0"
                            Header="{TemplateBinding Header}"
                            HeaderTemplate="{TemplateBinding HeaderTemplate}"
                            PlaceholderText="{TemplateBinding PlaceholderText}"/>

                        <RepeatButton x:Name="UpSpinButton"
                            Grid.Column="1"
                            Visibility="Collapsed"
                            FontSize="{TemplateBinding FontSize}"
                            Content="&#xE70E;"
                            Style="{StaticResource NumberBoxSpinButtonStyle}"
                            contract7Present:CornerRadius="0"/>

                        <RepeatButton x:Name="DownSpinButton"
                            Grid.Column="2"
                            Visibility="Collapsed"
                            FontSize="{TemplateBinding FontSize}"
                            Content="&#xE70D;"
                            Style="{StaticResource NumberBoxSpinButtonStyle}"
                            contract7Present:CornerRadius="{Binding Source={ThemeResource ControlCornerRadius}, Converter={StaticResource RightCornerRadiusFilterConverter}}" />
                    </Grid>
                </ControlTemplate>
            </Setter.Value>
        </Setter>
    </Style>

    <Style x:Name="NumberBoxSpinButtonStyle" TargetType="RepeatButton">
        <Style.Setters>
            <Setter Property="IsTabStop" Value="False"/>
            <Setter Property="MinWidth" Value="34"/>
            <Setter Property="Height" Value="{ThemeResource TextControlThemeMinHeight}"/>
            <Setter Property="VerticalAlignment" Value="Bottom"/>
            <Setter Property="Background" Value="{ThemeResource TextControlBackground}"/>
            <Setter Property="BorderBrush" Value="{ThemeResource TextControlBorderBrush}"/>
            <Setter Property="BorderThickness" Value="{ThemeResource NumberBoxSpinButtonBorderThickness}"/>
            <Setter Property="FontFamily" Value="{ThemeResource SymbolThemeFontFamily}"/>
        </Style.Setters>
    </Style>

    <Style x:Name="NumberBoxPopupSpinButtonStyle" TargetType="Button">
        <Style.Setters>
            <Setter Property="Width" Value="40"/>
            <Setter Property="Height" Value="32"/>
            <Setter Property="IsTabStop" Value="False"/>
            <Setter Property="Background" Value="{ThemeResource TextControlBackground}"/>
            <Setter Property="AutomationProperties.AccessibilityView" Value="Raw"/>
            <Setter Property="FontFamily" Value="{ThemeResource SymbolThemeFontFamily}"/>

            <!-- Retemplate to avoid tilting effect -->
            <Setter Property="Template">
                <Setter.Value>
                    <ControlTemplate TargetType="Button">
                        <ContentPresenter x:Name="ContentPresenter"
                            Background="{TemplateBinding Background}"
                            contract7Present:BackgroundSizing="{TemplateBinding BackgroundSizing}"
                            BorderBrush="{TemplateBinding BorderBrush}"
                            BorderThickness="{TemplateBinding BorderThickness}"
                            Content="{TemplateBinding Content}"
                            ContentTemplate="{TemplateBinding ContentTemplate}"
                            ContentTransitions="{TemplateBinding ContentTransitions}"
                            CornerRadius="{TemplateBinding CornerRadius}"
                            Padding="{TemplateBinding Padding}"
                            HorizontalContentAlignment="{TemplateBinding HorizontalContentAlignment}"
                            VerticalContentAlignment="{TemplateBinding VerticalContentAlignment}"
                            AutomationProperties.AccessibilityView="Raw">

                            <VisualStateManager.VisualStateGroups>
                                <VisualStateGroup x:Name="CommonStates">
                                    <VisualState x:Name="Normal"/>

                                    <VisualState x:Name="PointerOver">
                                        <Storyboard>
                                            <ObjectAnimationUsingKeyFrames Storyboard.TargetName="ContentPresenter" Storyboard.TargetProperty="Background">
                                                <DiscreteObjectKeyFrame KeyTime="0" Value="{ThemeResource ButtonBackgroundPointerOver}" />
                                            </ObjectAnimationUsingKeyFrames>
                                            <ObjectAnimationUsingKeyFrames Storyboard.TargetName="ContentPresenter" Storyboard.TargetProperty="BorderBrush">
                                                <DiscreteObjectKeyFrame KeyTime="0" Value="{ThemeResource ButtonBorderBrushPointerOver}" />
                                            </ObjectAnimationUsingKeyFrames>
                                            <ObjectAnimationUsingKeyFrames Storyboard.TargetName="ContentPresenter" Storyboard.TargetProperty="Foreground">
                                                <DiscreteObjectKeyFrame KeyTime="0" Value="{ThemeResource ButtonForegroundPointerOver}" />
                                            </ObjectAnimationUsingKeyFrames>
                                        </Storyboard>
                                    </VisualState>

                                    <VisualState x:Name="Pressed">
                                        <Storyboard>
                                            <ObjectAnimationUsingKeyFrames Storyboard.TargetName="ContentPresenter" Storyboard.TargetProperty="Background">
                                                <DiscreteObjectKeyFrame KeyTime="0" Value="{ThemeResource ButtonBackgroundPressed}" />
                                            </ObjectAnimationUsingKeyFrames>
                                            <ObjectAnimationUsingKeyFrames Storyboard.TargetName="ContentPresenter" Storyboard.TargetProperty="BorderBrush">
                                                <DiscreteObjectKeyFrame KeyTime="0" Value="{ThemeResource ButtonBorderBrushPressed}" />
                                            </ObjectAnimationUsingKeyFrames>
                                            <ObjectAnimationUsingKeyFrames Storyboard.TargetName="ContentPresenter" Storyboard.TargetProperty="Foreground">
                                                <DiscreteObjectKeyFrame KeyTime="0" Value="{ThemeResource ButtonForegroundPressed}" />
                                            </ObjectAnimationUsingKeyFrames>
                                        </Storyboard>
                                    </VisualState>

                                    <VisualState x:Name="Disabled">
                                        <Storyboard>
                                            <ObjectAnimationUsingKeyFrames Storyboard.TargetName="ContentPresenter" Storyboard.TargetProperty="Background">
                                                <DiscreteObjectKeyFrame KeyTime="0" Value="{ThemeResource ButtonBackgroundDisabled}" />
                                            </ObjectAnimationUsingKeyFrames>
                                            <ObjectAnimationUsingKeyFrames Storyboard.TargetName="ContentPresenter" Storyboard.TargetProperty="BorderBrush">
                                                <DiscreteObjectKeyFrame KeyTime="0" Value="{ThemeResource ButtonBorderBrushDisabled}" />
                                            </ObjectAnimationUsingKeyFrames>
                                            <ObjectAnimationUsingKeyFrames Storyboard.TargetName="ContentPresenter" Storyboard.TargetProperty="Foreground">
                                                <DiscreteObjectKeyFrame KeyTime="0" Value="{ThemeResource ButtonForegroundDisabled}" />
                                            </ObjectAnimationUsingKeyFrames>
                                        </Storyboard>
                                    </VisualState>

                                </VisualStateGroup>

                            </VisualStateManager.VisualStateGroups>
                        </ContentPresenter>

                    </ControlTemplate>
                </Setter.Value>
            </Setter>
        </Style.Setters>
    </Style>
    
    <Style x:Name="NumberBoxTextBoxStyle" TargetType="TextBox">
        <Setter Property="Foreground" Value="{ThemeResource TextControlForeground}" />
        <Setter Property="Background" Value="{ThemeResource TextControlBackground}" />
        <Setter Property="BorderBrush" Value="{ThemeResource TextControlBorderBrush}" />
        <Setter Property="SelectionHighlightColor" Value="{ThemeResource TextControlSelectionHighlightColor}" />
        <Setter Property="BorderThickness" Value="{ThemeResource TextControlBorderThemeThickness}" />
        <Setter Property="FontFamily" Value="{ThemeResource ContentControlThemeFontFamily}" />
        <Setter Property="FontSize" Value="{ThemeResource ControlContentThemeFontSize}" />
        <Setter Property="ScrollViewer.HorizontalScrollMode" Value="Auto" />
        <Setter Property="ScrollViewer.VerticalScrollMode" Value="Auto" />
        <Setter Property="ScrollViewer.HorizontalScrollBarVisibility" Value="Hidden" />
        <Setter Property="ScrollViewer.VerticalScrollBarVisibility" Value="Hidden" />
        <Setter Property="ScrollViewer.IsDeferredScrollingEnabled" Value="False" />
        <Setter Property="Padding" Value="{ThemeResource TextControlThemePadding}" />
        <Setter Property="UseSystemFocusVisuals" Value="{ThemeResource IsApplicationFocusVisualKindReveal}" />
        <Setter Property="ContextFlyout" Value="{StaticResource TextControlCommandBarContextFlyout}" />
        <contract7Present:Setter Property="SelectionFlyout" Value="{StaticResource TextControlCommandBarSelectionFlyout}" />
        <Setter Property="Template">
            <Setter.Value>
                <ControlTemplate TargetType="TextBox">
                    <Grid>

                        <Grid.Resources>
                            <Style x:Name="DeleteButtonStyle" TargetType="Button">
                                <Setter Property="Template">
                                    <Setter.Value>
                                        <ControlTemplate TargetType="Button">
                                            <Grid x:Name="ButtonLayoutGrid"
                                                BorderBrush="{ThemeResource TextControlButtonBorderBrush}"
                                                BorderThickness="{TemplateBinding BorderThickness}"
                                                Background="{ThemeResource TextControlButtonBackground}">

                                                <VisualStateManager.VisualStateGroups>
                                                    <VisualStateGroup x:Name="CommonStates">
                                                        <VisualState x:Name="Normal" />

                                                        <VisualState x:Name="PointerOver">
                                                            <Storyboard>
                                                                <ObjectAnimationUsingKeyFrames Storyboard.TargetName="ButtonLayoutGrid" Storyboard.TargetProperty="Background">
                                                                    <DiscreteObjectKeyFrame KeyTime="0" Value="{ThemeResource TextControlButtonBackgroundPointerOver}" />
                                                                </ObjectAnimationUsingKeyFrames>
                                                                <ObjectAnimationUsingKeyFrames Storyboard.TargetName="ButtonLayoutGrid" Storyboard.TargetProperty="BorderBrush">
                                                                    <DiscreteObjectKeyFrame KeyTime="0" Value="{ThemeResource TextControlButtonBorderBrushPointerOver}" />
                                                                </ObjectAnimationUsingKeyFrames>
                                                                <ObjectAnimationUsingKeyFrames Storyboard.TargetName="GlyphElement" Storyboard.TargetProperty="Foreground">
                                                                    <DiscreteObjectKeyFrame KeyTime="0" Value="{ThemeResource TextControlButtonForegroundPointerOver}" />
                                                                </ObjectAnimationUsingKeyFrames>
                                                            </Storyboard>
                                                        </VisualState>

                                                        <VisualState x:Name="Pressed">
                                                            <Storyboard>
                                                                <ObjectAnimationUsingKeyFrames Storyboard.TargetName="ButtonLayoutGrid" Storyboard.TargetProperty="Background">
                                                                    <DiscreteObjectKeyFrame KeyTime="0" Value="{ThemeResource TextControlButtonBackgroundPressed}" />
                                                                </ObjectAnimationUsingKeyFrames>
                                                                <ObjectAnimationUsingKeyFrames Storyboard.TargetName="ButtonLayoutGrid" Storyboard.TargetProperty="BorderBrush">
                                                                    <DiscreteObjectKeyFrame KeyTime="0" Value="{ThemeResource TextControlButtonBorderBrushPressed}" />
                                                                </ObjectAnimationUsingKeyFrames>
                                                                <ObjectAnimationUsingKeyFrames Storyboard.TargetName="GlyphElement" Storyboard.TargetProperty="Foreground">
                                                                    <DiscreteObjectKeyFrame KeyTime="0" Value="{ThemeResource TextControlButtonForegroundPressed}" />
                                                                </ObjectAnimationUsingKeyFrames>
                                                            </Storyboard>
                                                        </VisualState>

                                                        <VisualState x:Name="Disabled">
                                                            <Storyboard>
                                                                <DoubleAnimation Storyboard.TargetName="ButtonLayoutGrid"
                                                                    Storyboard.TargetProperty="Opacity"
                                                                    To="0"
                                                                    Duration="0" />
                                                            </Storyboard>
                                                        </VisualState>
                                                    </VisualStateGroup>
                                                </VisualStateManager.VisualStateGroups>
                                                <TextBlock x:Name="GlyphElement"
                                                    Foreground="{ThemeResource TextControlButtonForeground}"
                                                    VerticalAlignment="Center"
                                                    HorizontalAlignment="Center"
                                                    FontStyle="Normal"
                                                    FontSize="12"
                                                    Text="&#xE10A;"
                                                    FontFamily="{ThemeResource SymbolThemeFontFamily}"
                                                    AutomationProperties.AccessibilityView="Raw" />
                                            </Grid>
                                        </ControlTemplate>
                                    </Setter.Value>
                                </Setter>
                            </Style>
                        </Grid.Resources>

                        <VisualStateManager.VisualStateGroups>
                            <VisualStateGroup x:Name="CommonStates">
                                <VisualState x:Name="Normal" />

                                <VisualState x:Name="Disabled">

                                    <Storyboard>
                                        <ObjectAnimationUsingKeyFrames Storyboard.TargetName="HeaderContentPresenter" Storyboard.TargetProperty="Foreground">
                                            <DiscreteObjectKeyFrame KeyTime="0" Value="{ThemeResource TextControlHeaderForegroundDisabled}" />
                                        </ObjectAnimationUsingKeyFrames>
                                        <ObjectAnimationUsingKeyFrames Storyboard.TargetName="BorderElement" Storyboard.TargetProperty="Background">
                                            <DiscreteObjectKeyFrame KeyTime="0" Value="{ThemeResource TextControlBackgroundDisabled}" />
                                        </ObjectAnimationUsingKeyFrames>
                                        <ObjectAnimationUsingKeyFrames Storyboard.TargetName="BorderElement" Storyboard.TargetProperty="BorderBrush">
                                            <DiscreteObjectKeyFrame KeyTime="0" Value="{ThemeResource TextControlBorderBrushDisabled}" />
                                        </ObjectAnimationUsingKeyFrames>
                                        <ObjectAnimationUsingKeyFrames Storyboard.TargetName="ContentElement" Storyboard.TargetProperty="Foreground">
                                            <DiscreteObjectKeyFrame KeyTime="0" Value="{ThemeResource TextControlForegroundDisabled}" />
                                        </ObjectAnimationUsingKeyFrames>
                                        <contract5Present:ObjectAnimationUsingKeyFrames Storyboard.TargetName="PlaceholderTextContentPresenter" Storyboard.TargetProperty="Foreground">
                                            <DiscreteObjectKeyFrame KeyTime="0" Value="{Binding PlaceholderForeground, RelativeSource={RelativeSource TemplatedParent}, TargetNullValue={ThemeResource TextControlPlaceholderForegroundDisabled}}" />
                                        </contract5Present:ObjectAnimationUsingKeyFrames>
                                    </Storyboard>
                                </VisualState>

                                <VisualState x:Name="PointerOver">

                                    <Storyboard>
                                        <ObjectAnimationUsingKeyFrames Storyboard.TargetName="BorderElement" Storyboard.TargetProperty="BorderBrush">
                                            <DiscreteObjectKeyFrame KeyTime="0" Value="{ThemeResource TextControlBorderBrushPointerOver}" />
                                        </ObjectAnimationUsingKeyFrames>
                                        <ObjectAnimationUsingKeyFrames Storyboard.TargetName="BorderElement" Storyboard.TargetProperty="Background">
                                            <DiscreteObjectKeyFrame KeyTime="0" Value="{ThemeResource TextControlBackgroundPointerOver}" />
                                        </ObjectAnimationUsingKeyFrames>
                                        <contract5Present:ObjectAnimationUsingKeyFrames Storyboard.TargetName="PlaceholderTextContentPresenter" Storyboard.TargetProperty="Foreground">
                                            <DiscreteObjectKeyFrame KeyTime="0" Value="{Binding PlaceholderForeground, RelativeSource={RelativeSource TemplatedParent}, TargetNullValue={ThemeResource TextControlPlaceholderForegroundPointerOver}}" />
                                        </contract5Present:ObjectAnimationUsingKeyFrames>
                                        <ObjectAnimationUsingKeyFrames Storyboard.TargetName="ContentElement" Storyboard.TargetProperty="Foreground">
                                            <DiscreteObjectKeyFrame KeyTime="0" Value="{ThemeResource TextControlForegroundPointerOver}" />
                                        </ObjectAnimationUsingKeyFrames>
                                    </Storyboard>
                                </VisualState>
                                <VisualState x:Name="Focused">

                                    <Storyboard>
                                        <contract5Present:ObjectAnimationUsingKeyFrames Storyboard.TargetName="PlaceholderTextContentPresenter" Storyboard.TargetProperty="Foreground">
                                            <DiscreteObjectKeyFrame KeyTime="0" Value="{Binding PlaceholderForeground, RelativeSource={RelativeSource TemplatedParent}, TargetNullValue={ThemeResource TextControlPlaceholderForegroundFocused}}" />
                                        </contract5Present:ObjectAnimationUsingKeyFrames>
                                        <ObjectAnimationUsingKeyFrames Storyboard.TargetName="BorderElement" Storyboard.TargetProperty="Background">
                                            <DiscreteObjectKeyFrame KeyTime="0" Value="{ThemeResource TextControlBackgroundFocused}" />
                                        </ObjectAnimationUsingKeyFrames>
                                        <ObjectAnimationUsingKeyFrames Storyboard.TargetName="BorderElement" Storyboard.TargetProperty="BorderBrush">
                                            <DiscreteObjectKeyFrame KeyTime="0" Value="{ThemeResource TextControlBorderBrushFocused}" />
                                        </ObjectAnimationUsingKeyFrames>
                                        <ObjectAnimationUsingKeyFrames Storyboard.TargetName="ContentElement" Storyboard.TargetProperty="Foreground">
                                            <DiscreteObjectKeyFrame KeyTime="0" Value="{ThemeResource TextControlForegroundFocused}" />
                                        </ObjectAnimationUsingKeyFrames>
                                        <ObjectAnimationUsingKeyFrames Storyboard.TargetName="ContentElement" Storyboard.TargetProperty="RequestedTheme">
                                            <DiscreteObjectKeyFrame KeyTime="0" Value="Light" />
                                        </ObjectAnimationUsingKeyFrames>
                                    </Storyboard>
                                </VisualState>

                            </VisualStateGroup>
                            <VisualStateGroup x:Name="ButtonStates">
                                <VisualState x:Name="ButtonVisible">

                                    <Storyboard>
                                        <ObjectAnimationUsingKeyFrames Storyboard.TargetName="DeleteButton" Storyboard.TargetProperty="Visibility">
                                            <DiscreteObjectKeyFrame KeyTime="0">
                                                <DiscreteObjectKeyFrame.Value>
                                                    <Visibility>Visible</Visibility>
                                                </DiscreteObjectKeyFrame.Value>
                                            </DiscreteObjectKeyFrame>
                                        </ObjectAnimationUsingKeyFrames>
                                    </Storyboard>
                                </VisualState>
                                <VisualState x:Name="ButtonCollapsed" />

                            </VisualStateGroup>

                        </VisualStateManager.VisualStateGroups>

                        <Grid.RowDefinitions>
                            <RowDefinition Height="Auto" />
                            <RowDefinition Height="*" />
                            <RowDefinition Height="Auto" />
                        </Grid.RowDefinitions>

                        <Grid.ColumnDefinitions>
                            <ColumnDefinition Width="*" />
                            <ColumnDefinition Width="Auto" />
                            <ColumnDefinition Width="Auto" />
                        </Grid.ColumnDefinitions>

                        <ContentPresenter x:Name="HeaderContentPresenter"
                            Grid.Row="0"
                            Grid.Column="0"
                            Grid.ColumnSpan="2"
                            Content="{TemplateBinding Header}"
                            ContentTemplate="{TemplateBinding HeaderTemplate}"
                            FontWeight="Normal"
                            Foreground="{ThemeResource TextControlHeaderForeground}"
                            Margin="{ThemeResource TextBoxTopHeaderMargin}"
                            TextWrapping="Wrap"
                            VerticalAlignment="Top"
                            Visibility="Collapsed"
                            x:DeferLoadStrategy="Lazy" />
                        <Border x:Name="BorderElement"
                            Grid.Row="1"
                            Grid.Column="0"
                            Grid.RowSpan="1"
                            Grid.ColumnSpan="3"
                            Background="{TemplateBinding Background}"
                            BorderBrush="{TemplateBinding BorderBrush}"
                            BorderThickness="{TemplateBinding BorderThickness}"
                            CornerRadius="{TemplateBinding CornerRadius}"
                            Control.IsTemplateFocusTarget="True"
                            MinWidth="{ThemeResource TextControlThemeMinWidth}"
                            MinHeight="{ThemeResource TextControlThemeMinHeight}" />
                        <ScrollViewer x:Name="ContentElement"
                            Grid.Row="1"
                            Grid.Column="0"
                            HorizontalScrollMode="{TemplateBinding ScrollViewer.HorizontalScrollMode}"
                            HorizontalScrollBarVisibility="{TemplateBinding ScrollViewer.HorizontalScrollBarVisibility}"
                            VerticalScrollMode="{TemplateBinding ScrollViewer.VerticalScrollMode}"
                            VerticalScrollBarVisibility="{TemplateBinding ScrollViewer.VerticalScrollBarVisibility}"
                            IsHorizontalRailEnabled="{TemplateBinding ScrollViewer.IsHorizontalRailEnabled}"
                            IsVerticalRailEnabled="{TemplateBinding ScrollViewer.IsVerticalRailEnabled}"
                            IsDeferredScrollingEnabled="{TemplateBinding ScrollViewer.IsDeferredScrollingEnabled}"
                            Margin="{TemplateBinding BorderThickness}"
                            Padding="{TemplateBinding Padding}"
                            IsTabStop="False"
                            AutomationProperties.AccessibilityView="Raw"
                            ZoomMode="Disabled" />
                        <TextBlock x:Name="PlaceholderTextContentPresenter"
                            Grid.Row="1"
                            Grid.Column="0"
                            Grid.ColumnSpan="2"
                            Margin="{TemplateBinding BorderThickness}"
                            Padding="{TemplateBinding Padding}"
                            Text="{TemplateBinding PlaceholderText}"
                            TextAlignment="{TemplateBinding TextAlignment}"
                            TextWrapping="{TemplateBinding TextWrapping}"
                            IsHitTestVisible="False" />
                        <Button x:Name="DeleteButton"
                            Grid.Row="1"
                            Grid.Column="1"
                            Style="{StaticResource DeleteButtonStyle}"
                            BorderThickness="{TemplateBinding BorderThickness}"
                            Margin="{ThemeResource HelperButtonThemePadding}"
                            IsTabStop="False"
                            Visibility="Collapsed"
                            AutomationProperties.AccessibilityView="Raw"
                            FontSize="{TemplateBinding FontSize}"
                            MinWidth="34"
                            VerticalAlignment="Stretch" />
                        <ContentPresenter x:Name="DescriptionPresenter"
                            Grid.Row="2"
                            Grid.Column="0"
                            Grid.ColumnSpan="2"
                            Content="{TemplateBinding Description}"
                            Foreground="{ThemeResource SystemControlDescriptionTextForegroundBrush}"
                            AutomationProperties.AccessibilityView="Raw"
                            x:Load="False"/>
                        
                        <TextBlock
                            Grid.Row="1"
                            Grid.Column="2"
                            Margin="{StaticResource NumberBoxPopupIndicatorMargin}"
                            Foreground="{ThemeResource NumberBoxPopupIndicatorForeground}"
                            VerticalAlignment="Center"
                            HorizontalAlignment="Center"
                            FontSize="12"
                            Text="&#xEC8F;"
                            FontFamily="{ThemeResource SymbolThemeFontFamily}"
                            AutomationProperties.AccessibilityView="Raw" />

                    </Grid>

                </ControlTemplate>
            </Setter.Value>
        </Setter>
    </Style>
</ResourceDictionary><|MERGE_RESOLUTION|>--- conflicted
+++ resolved
@@ -52,49 +52,44 @@
                             </ResourceDictionary>
                         </Grid.Resources>
 
-<<<<<<< HEAD
                         <Grid.ColumnDefinitions>
                             <ColumnDefinition Width="*" />
                             <ColumnDefinition Width="Auto" />
                             <ColumnDefinition Width="Auto" />
                         </Grid.ColumnDefinitions>
-=======
-                            <TextBox x:Name="InputBox"
-                                Header="{TemplateBinding Header}"
-                                PlaceholderText="{TemplateBinding PlaceholderText}" />
-
-                            <Popup x:Name="UpDownPopup"
-                                VerticalOffset="{ThemeResource NumberBoxPopupVerticalOffset}"
-                                HorizontalOffset="{ThemeResource NumberBoxPopupHorizonalOffset}"
-                                HorizontalAlignment="Left">
-
-                                <Grid x:Name="PopupContentRoot"
+
+                        <TextBox x:Name="InputBox"
+                            Grid.Column="0"
+                            Header="{TemplateBinding Header}"
+                            HeaderTemplate="{TemplateBinding HeaderTemplate}"
+                            PlaceholderText="{TemplateBinding PlaceholderText}"/>
+
+                        <Popup x:Name="UpDownPopup"
+                            Grid.Column="1"
+                            VerticalOffset="{ThemeResource NumberBoxPopupVerticalOffset}"
+                            HorizontalOffset="{ThemeResource NumberBoxPopupHorizonalOffset}"
+                            HorizontalAlignment="Left">
+
+                            <Grid x:Name="PopupContentRoot"
                                     Background="{ThemeResource SystemControlBackgroundAltHighBrush}"
                                     contract7Present:CornerRadius="{ThemeResource OverlayCornerRadius}">
-                                    
-                                    <Grid.RowDefinitions>
-                                        <RowDefinition Height="*"/>
-                                        <RowDefinition Height="*"/>
-                                    </Grid.RowDefinitions>
-
-                                    <Button x:Name="PopupUpSpinButton"
+
+                                <Grid.RowDefinitions>
+                                    <RowDefinition Height="*"/>
+                                    <RowDefinition Height="*"/>
+                                </Grid.RowDefinitions>
+
+                                <Button x:Name="PopupUpSpinButton"
                                         Style="{StaticResource NumberBoxPopupSpinButtonStyle}"
                                         Grid.Row="0"
                                         Content="&#xE70E;"/>
 
-                                    <Button x:Name="PopupDownSpinButton"
+                                <Button x:Name="PopupDownSpinButton"
                                         Style="{StaticResource NumberBoxPopupSpinButtonStyle}"
                                         Grid.Row="1"
                                         Content="&#xE70D;"/>
-                                </Grid>
-                            </Popup>
->>>>>>> a1287a1d
-
-                        <TextBox x:Name="InputBox"
-                            Grid.Column="0"
-                            Header="{TemplateBinding Header}"
-                            HeaderTemplate="{TemplateBinding HeaderTemplate}"
-                            PlaceholderText="{TemplateBinding PlaceholderText}"/>
+                            </Grid>
+                        </Popup>
 
                         <RepeatButton x:Name="UpSpinButton"
                             Grid.Column="1"
