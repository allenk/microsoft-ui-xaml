﻿// Copyright (c) Microsoft Corporation. All rights reserved.
// Licensed under the MIT License. See LICENSE in the project root for license information.

#pragma once

// Abstraction layer between the ParallaxView and its ScrollViewer/Scroller source.
class ScrollInputHelper
{
public:
    ScrollInputHelper(const ITrackerHandleManager* owner,
        std::function<void(bool, bool)> infoChangedFunction);
    ~ScrollInputHelper();

    winrt::UIElement TargetElement() const;
    winrt::CompositionPropertySet SourcePropertySet() const;
    bool IsTargetElementInSource() const;

    winrt::hstring GetSourceOffsetPropertyName(winrt::Orientation orientation) const;
    winrt::hstring GetSourceScalePropertyName() const;
    double GetOffsetFromScrollContentElement(const winrt::UIElement& element, winrt::Orientation orientation) const;
    double GetMaxUnderpanOffset(winrt::Orientation orientation) const;
    double GetMaxOverpanOffset(winrt::Orientation orientation) const;
    double GetContentSize(winrt::Orientation orientation) const;
    double GetViewportSize(winrt::Orientation orientation) const;
    void SetSourceElement(const winrt::UIElement& sourceElement);
    void SetTargetElement(const winrt::UIElement& targetElement);

private:
    static winrt::RichEditBox GetRichEditBoxParent(const winrt::DependencyObject& childElement);
    static void GetChildScrollerOrScrollViewer(
        const winrt::DependencyObject& rootElement,
        _Out_ winrt::Scroller* scroller,
        _Out_ winrt::FxScrollViewer* scrollViewer);
    winrt::UIElement GetScrollContentElement() const;
    winrt::HorizontalAlignment GetEffectiveHorizontalAlignment() const;
    winrt::VerticalAlignment GetEffectiveVerticalAlignment() const;
    winrt::FxZoomMode GetEffectiveZoomMode() const;
<<<<<<< HEAD
    
=======

>>>>>>> 71afcf2f
    void SetScrollViewer(const winrt::FxScrollViewer& scrollViewer);
    void SetScroller(const winrt::Scroller& scroller);

    void UpdateOutOfBoundsPanSize();
    void UpdateContentSize();
    void UpdateViewportSize();
    void UpdateSource(bool allowSourceElementLoadedHookup);
    void UpdateIsTargetElementInSource();
    void UpdateManipulationZoomMode();
    void UpdateManipulationAlignments();
    void UpdateInternalExpressionAnimations(bool horizontalInfoChanged, bool verticalInfoChanged, bool zoomInfoChanged);

    winrt::HorizontalAlignment ComputeHorizontalContentAlignment() const;
    winrt::VerticalAlignment ComputeVerticalContentAlignment() const;
    winrt::FxZoomMode ComputeZoomMode() const;

    bool IsScrollContentPresenterIScrollInfoProvider() const;

    void EnsureInternalSourcePropertySetAndExpressionAnimations();
    void StartInternalExpressionAnimations(const winrt::CompositionPropertySet& source);
    void StopInternalExpressionAnimations();

    void ProcessSourceElementChange(bool allowSourceElementLoadedHookup);
    void ProcessSourceControlTemplateChange();
    void ProcessTargetElementChange();
    void ProcessContentSizeChange();
    void ProcessScrollViewerContentChange();
    void ProcessScrollerContentChange();
    void ProcessScrollViewerZoomModeChange();

    void OnSourceElementChanged(bool allowSourceElementLoadedHookup);
    void OnTargetElementChanged();
    void OnSourceInfoChanged(bool horizontalInfoChanged, bool verticalInfoChanged, bool zoomInfoChanged);

    // Event handlers
    void OnSourceElementLoaded(const winrt::IInspectable& sender, const winrt::RoutedEventArgs& args);
    void OnSourceElementPropertyChanged(const winrt::DependencyObject& sender, const winrt::DependencyProperty& args);
    void OnTargetElementLoaded(const winrt::IInspectable& sender, const winrt::RoutedEventArgs& args);
    void OnSourceSizeChanged(const winrt::IInspectable& sender, const winrt::SizeChangedEventArgs& args);
    void OnSourceContentSizeChanged(const winrt::IInspectable& sender, const winrt::SizeChangedEventArgs& args);
    void OnScrollViewerPropertyChanged(const winrt::DependencyObject& sender, const winrt::DependencyProperty& args);
    void OnScrollerPropertyChanged(const winrt::DependencyObject& sender, const winrt::DependencyProperty& args);
    void OnScrollViewerContentPropertyChanged(const winrt::DependencyObject& sender, const winrt::DependencyProperty& args);
    void OnScrollViewerDirectManipulationStarted(const winrt::IInspectable& sender, const winrt::IInspectable& args);
    void OnScrollViewerDirectManipulationCompleted(const winrt::IInspectable& sender, const winrt::IInspectable& args);
    void OnRichEditBoxTextChanged(const winrt::IInspectable& sender, const winrt::RoutedEventArgs& args);
    void OnCompositionTargetRendering(const winrt::IInspectable& sender, const winrt::IInspectable& args);

    void HookSourceElementLoaded();
    void UnhookSourceElementLoaded();
    void HookSourceControlTemplateChanged();
    void UnhookSourceControlTemplateChanged();
    void HookTargetElementLoaded();
    void UnhookTargetElementLoaded();
    void HookScrollerPropertyChanged();
    void UnhookScrollerPropertyChanged();
    void HookScrollerContentPropertyChanged();
    void UnhookScrollerContentPropertyChanged();
    void HookScrollViewerPropertyChanged();
    void UnhookScrollViewerPropertyChanged();
    void HookScrollViewerContentPropertyChanged();
    void UnhookScrollViewerContentPropertyChanged();
    void HookScrollViewerDirectManipulationStarted();
    void UnhookScrollViewerDirectManipulationStarted();
    void HookScrollViewerDirectManipulationCompleted();
    void UnhookScrollViewerDirectManipulationCompleted();
    void HookRichEditBoxTextChanged();
    void UnhookRichEditBoxTextChanged();
    void HookCompositionTargetRendering();
    void UnhookCompositionTargetRendering();

private:
    const ITrackerHandleManager* m_owner;
    std::function<void(bool, bool)> m_infoChangedFunction;

    tracker_ref<winrt::UIElement> m_sourceElement{ m_owner };
    tracker_ref<winrt::UIElement> m_targetElement{ m_owner };
    tracker_ref<winrt::FxScrollViewer> m_scrollViewer{ m_owner };
    tracker_ref<winrt::Scroller> m_scroller{ m_owner };
    tracker_ref<winrt::FrameworkElement> m_sourceContent{ m_owner };
    tracker_ref<winrt::RichEditBox> m_richEditBox{ m_owner };
    winrt::CompositionPropertySet m_internalSourcePropertySet{ nullptr };
    winrt::CompositionPropertySet m_sourcePropertySet{ nullptr };
    winrt::CompositionPropertySet m_scrollViewerPropertySet{ nullptr };
    winrt::ExpressionAnimation m_internalTranslationXExpressionAnimation{ nullptr };
    winrt::ExpressionAnimation m_internalTranslationYExpressionAnimation{ nullptr };
    winrt::ExpressionAnimation m_internalScaleExpressionAnimation{ nullptr };
    winrt::FxZoomMode m_manipulationZoomMode{ winrt::FxZoomMode::Disabled };
    winrt::HorizontalAlignment m_manipulationHorizontalAlignment{ winrt::HorizontalAlignment::Stretch };
    winrt::VerticalAlignment m_manipulationVerticalAlignment{ winrt::VerticalAlignment::Stretch };
    winrt::Size m_viewportSize{ 0.0f, 0.0f };
    winrt::Size m_contentSize{ 0.0f, 0.0f };
    winrt::Size m_outOfBoundsPanSize{ 0.0f, 0.0f };
    bool m_isTargetElementInSource{ false };
    bool m_isScrollViewerInDirectManipulation{ false };

    // Event Tokens
    winrt::event_token m_targetElementLoadedToken{ 0 };
    winrt::event_token m_sourceElementLoadedToken{ 0 };
    winrt::event_token m_sourceControlTemplateChangedToken{ 0 };
    winrt::event_token m_sourceSizeChangedToken{ 0 };
    winrt::event_token m_sourceContentSizeChangedToken{ 0 };
    winrt::event_token m_scrollViewerContentHorizontalAlignmentChangedToken{ 0 };
    winrt::event_token m_scrollViewerContentVerticalAlignmentChangedToken{ 0 };
    winrt::event_token m_scrollViewerContentChangedToken{ 0 };
    winrt::event_token m_scrollerContentChangedToken{ 0 };
    winrt::event_token m_scrollViewerHorizontalContentAlignmentChangedToken{ 0 };
    winrt::event_token m_scrollViewerVerticalContentAlignmentChangedToken{ 0 };
    winrt::event_token m_scrollViewerZoomModeChangedToken{ 0 };
    winrt::event_token m_scrollViewerDirectManipulationStartedToken{ 0 };
    winrt::event_token m_scrollViewerDirectManipulationCompletedToken{ 0 };
    winrt::event_token m_richEditBoxTextChangedToken{ 0 };
    winrt::event_token m_renderingToken{ 0 };

    // Property names inside the composition property set returned by get_SourcePropertySet.
    static PCWSTR s_horizontalOffsetPropertyName;
    static PCWSTR s_verticalOffsetPropertyName;
    static PCWSTR s_scalePropertyName;
};
<|MERGE_RESOLUTION|>--- conflicted
+++ resolved
@@ -35,11 +35,7 @@
     winrt::HorizontalAlignment GetEffectiveHorizontalAlignment() const;
     winrt::VerticalAlignment GetEffectiveVerticalAlignment() const;
     winrt::FxZoomMode GetEffectiveZoomMode() const;
-<<<<<<< HEAD
-    
-=======
 
->>>>>>> 71afcf2f
     void SetScrollViewer(const winrt::FxScrollViewer& scrollViewer);
     void SetScroller(const winrt::Scroller& scroller);
 
